--- conflicted
+++ resolved
@@ -31,11 +31,7 @@
         }
     ],
     "require": {
-<<<<<<< HEAD
-        "php": "^7.0 | ^8.0",
-=======
-        "php": "7.4.* | 8.0.* | 8.1.*",
->>>>>>> b21955ff
+        "php": "7.0.* | 7.1.* | 7.2.* | 7.3.* | 7.4.* | 8.0.* | 8.1.*",
         "ext-mbstring": "*",
         "ext-pdo": "*",
         "code-distortion/fluent-dotenv": "^0.1.1"
@@ -45,10 +41,6 @@
         "orchestra/testbench": "^3.2 | ^4.0 | ^5.0 | ^6.0",
         "phpstan/phpstan": "^0.7 | ^0.8 | ^0.9 | ^0.10 | ^0.11 | ^0.12 | ^1.0",
         "phpunit/phpunit": "~4.8 | ^5.0 | ^6.0 | ^7.0 | ^8.0 | ^9.0",
-<<<<<<< HEAD
-=======
-        "rector/rector": "0.12.10",
->>>>>>> b21955ff
         "squizlabs/php_codesniffer": "^3.5"
     },
     "autoload": {
