--- conflicted
+++ resolved
@@ -62,31 +62,5 @@
      * @param string      $sourceFilesHash The current files-hash based on the database-building file content.
      * @return DatabaseMetaInfo[]
      */
-<<<<<<< HEAD
-    public function findRelevantDatabases(
-        $origDBName,
-        string $sourceFilesHash,
-        bool $detectOld,
-        bool $detectCurrent
-    ): array;
-
-    /**
-     * Remove the given database.
-     *
-     * @param string  $database The database to remove.
-     * @param boolean $isOld    If this database is "old" - affects the log message.
-     * @return boolean
-     */
-    public function removeDatabase(string $database, bool $isOld = false): bool;
-
-    /**
-     * Get the database's size in bytes.
-     *
-     * @param string $database The database to get the size of.
-     * @return integer|null
-     */
-    public function size(string $database);
-=======
-    public function findDatabases(?string $origDBName, string $sourceFilesHash): array;
->>>>>>> bc902e33
+    public function findDatabases($origDBName, string $sourceFilesHash): array;
 }