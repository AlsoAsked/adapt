--- conflicted
+++ resolved
@@ -32,16 +32,12 @@
      * @param boolean $reusable        Whether this database can be reused or not.
      * @return void
      */
-<<<<<<< HEAD
-    public function writeReuseData(string $origDBName, string $snapshotHash, bool $reusable);
-=======
     public function writeReuseData(
         string $origDBName,
         string $sourceFilesHash,
         string $scenarioHash,
         bool $reusable
-    ): void;
->>>>>>> 8e38cb57
+    );
 
     /**
      * Check to see if the database can be reused.
@@ -67,13 +63,8 @@
      * @return string[]
      */
     public function findRelevantDatabases(
-<<<<<<< HEAD
         $origDBName,
-        string $filesHash,
-=======
-        ?string $origDBName,
         string $sourceFilesHash,
->>>>>>> 8e38cb57
         bool $detectOld,
         bool $detectCurrent
     ): array;
