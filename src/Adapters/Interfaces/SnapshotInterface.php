--- conflicted
+++ resolved
@@ -43,11 +43,7 @@
      * @return boolean
      * @throws AdaptSnapshotException When the import fails.
      */
-<<<<<<< HEAD
-    public function importSnapshot($path, $throwException = false): bool;
-=======
-    public function importSnapshot(string $path, bool $throwExceptionIfNotExists = false): bool;
->>>>>>> dafffc1f
+    public function importSnapshot($path, $throwExceptionIfNotExists = false): bool;
 
     /**
      * Export the database to the specified snapshot file.
