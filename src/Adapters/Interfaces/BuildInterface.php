<?php

namespace CodeDistortion\Adapt\Adapters\Interfaces;

use CodeDistortion\Adapt\DI\DIContainer;
use CodeDistortion\Adapt\DTO\ConfigDTO;

/**
 * Database-adapter methods related to building a database.
 */
interface BuildInterface
{
    /**
     * Constructor.
     *
     * @param DIContainer $di        The dependency-injection container to use.
     * @param ConfigDTO   $configDTO A DTO containing the settings to use.
     */
    public function __construct(DIContainer $di, ConfigDTO $configDTO);

    /**
     * Check if this database type can be built remotely.
     *
     * @return boolean
     */
    public function canBeBuiltRemotely(): bool;

    /**
     * Check if this database type can be used when browser testing.
     *
     * @return boolean
     */
    public function isCompatibleWithBrowserTests(): bool;

    /**
     * Create the database if it doesn't exist, and wipe the database clean if it does.
     *
     * @return void
     */
    public function resetDB();

    /**
     * Migrate the database.
     *
     * @param string|null $migrationsPath The location of the migrations.
     * @return void
     */
    public function migrate($migrationsPath);

    /**
     * Run the given seeders.
     *
     * @param string[] $seeders The seeders to run.
     * @return void
     */
<<<<<<< HEAD
    public function seed($seeders);

    /**
     * Determine if a transaction can (and should) be used on this database.
     *
     * @return boolean
     */
    public function isTransactionable(): bool;

    /**
     * Start the transaction that the test will be encapsulated in.
     *
     * @return void
     */
    public function applyTransaction();
=======
    public function seed(array $seeders): void;
>>>>>>> 63dfaa05
}<|MERGE_RESOLUTION|>--- conflicted
+++ resolved
@@ -53,23 +53,5 @@
      * @param string[] $seeders The seeders to run.
      * @return void
      */
-<<<<<<< HEAD
     public function seed($seeders);
-
-    /**
-     * Determine if a transaction can (and should) be used on this database.
-     *
-     * @return boolean
-     */
-    public function isTransactionable(): bool;
-
-    /**
-     * Start the transaction that the test will be encapsulated in.
-     *
-     * @return void
-     */
-    public function applyTransaction();
-=======
-    public function seed(array $seeders): void;
->>>>>>> 63dfaa05
 }