<?php

namespace CodeDistortion\Adapt\Adapters\Interfaces;

use CodeDistortion\Adapt\DI\DIContainer;
use CodeDistortion\Adapt\DTO\ConfigDTO;

/**
 * Database-adapter methods related to building a database.
 */
interface BuildInterface
{
    /**
     * Constructor.
     *
     * @param DIContainer $di        The dependency-injection container to use.
     * @param ConfigDTO   $configDTO A DTO containing the settings to use.
     */
    public function __construct(DIContainer $di, ConfigDTO $configDTO);



    /**
     * Check if this database will disappear after use.
     *
     * @return boolean
     */
    public function databaseIsEphemeral(): bool;

    /**
     * Check if this database type supports database re-use.
     *
     * @return boolean
     */
    public function supportsReuse(): bool;

    /**
     * Check if this database type supports the use of scenario-databases.
     *
     * @return boolean
     */
    public function supportsScenarios(): bool;

    /**
     * Check if this database type can be built remotely.
     *
     * @return boolean
     */
    public function canBeBuiltRemotely(): bool;

    /**
     * Check if this database type can be used when browser testing.
     *
     * @return boolean
     */
    public function isCompatibleWithBrowserTests(): bool;

    /**
     * Remove the database (if it exists), and create it.
     *
     * @param boolean $exists Whether the database exists or not.
     * @return void
     */
<<<<<<< HEAD
    public function resetDB();
=======
    public function resetDB(bool $exists): void;
>>>>>>> a67beb6d

    /**
     * Migrate the database.
     *
     * @param string|null $migrationsPath The location of the migrations.
     * @return void
     */
    public function migrate($migrationsPath);

    /**
     * Run the given seeders.
     *
     * @param string[] $seeders The seeders to run.
     * @return void
     */
    public function seed($seeders);
}<|MERGE_RESOLUTION|>--- conflicted
+++ resolved
@@ -61,11 +61,7 @@
      * @param boolean $exists Whether the database exists or not.
      * @return void
      */
-<<<<<<< HEAD
-    public function resetDB();
-=======
-    public function resetDB(bool $exists): void;
->>>>>>> a67beb6d
+    public function resetDB($exists);
 
     /**
      * Migrate the database.
