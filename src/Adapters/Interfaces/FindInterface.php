--- conflicted
+++ resolved
@@ -30,9 +30,5 @@
      * @param string|null $buildHash  The current build-hash.
      * @return DatabaseMetaInfo[]
      */
-<<<<<<< HEAD
     public function findDatabases($origDBName, $buildHash): array;
-=======
-    public function findDatabases(?string $origDBName, ?string $buildHash): array;
->>>>>>> e21ad453
 }