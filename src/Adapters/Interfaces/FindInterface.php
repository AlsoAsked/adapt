<?php

namespace CodeDistortion\Adapt\Adapters\Interfaces;

use CodeDistortion\Adapt\DI\DIContainer;
use CodeDistortion\Adapt\DTO\ConfigDTO;
use CodeDistortion\Adapt\DTO\DatabaseMetaInfo;

/**
 * Database-adapter methods related to finding databases.
 */
interface FindInterface
{
    /**
     * Constructor.
     *
     * @param DIContainer $di        The dependency-injection container to use.
     * @param ConfigDTO   $configDTO A DTO containing the settings to use.
     */
    public function __construct(DIContainer $di, ConfigDTO $configDTO);



    /**
     * Look for databases and build DatabaseMetaInfo objects for them.
     *
     * Only pick databases that have "reuse" meta-info stored.
     *
     * @param string|null $buildChecksum The current build-checksum.
     * @return DatabaseMetaInfo[]
     */
<<<<<<< HEAD
    public function findDatabases($origDBName, $buildHash): array;
=======
    public function findDatabases(?string $buildChecksum): array;
>>>>>>> a67beb6d
}<|MERGE_RESOLUTION|>--- conflicted
+++ resolved
@@ -29,9 +29,5 @@
      * @param string|null $buildChecksum The current build-checksum.
      * @return DatabaseMetaInfo[]
      */
-<<<<<<< HEAD
-    public function findDatabases($origDBName, $buildHash): array;
-=======
-    public function findDatabases(?string $buildChecksum): array;
->>>>>>> a67beb6d
+    public function findDatabases($buildChecksum): array;
 }