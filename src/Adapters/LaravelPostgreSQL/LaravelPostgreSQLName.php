<?php

namespace CodeDistortion\Adapt\Adapters\LaravelPostgreSQL;

use CodeDistortion\Adapt\Adapters\Interfaces\NameInterface;
use CodeDistortion\Adapt\Adapters\Traits\InjectTrait;
use CodeDistortion\Adapt\Exceptions\AdaptBuildException;

/**
 * Database-adapter methods related to naming Laravel/PostgreSQL database things.
 */
class LaravelPostgreSQLName implements NameInterface
{
    use InjectTrait;



    /**
     * Build a scenario database name.
     *
     * @param boolean     $usingScenarios     Whether scenarios are being used or not.
     * @param string|null $dbNameChecksumPart The current database part, based on the snapshot checksum.
     * @return string
     * @throws AdaptBuildException When the database name is invalid.
     */
<<<<<<< HEAD
    public function generateDBName($usingScenarios, $dbNameHashPart): string
=======
    public function generateDBName(bool $usingScenarios, ?string $dbNameChecksumPart): string
>>>>>>> a67beb6d
    {
        if (!$usingScenarios) {
            $this->validateDBName($this->configDTO->origDatabase);
            return $this->configDTO->origDatabase;
        }

        $dbNameChecksumPart = str_replace('-', '_', (string) $dbNameChecksumPart);
        $database = $this->configDTO->databasePrefix . $this->configDTO->origDatabase . '_' . $dbNameChecksumPart;
        $this->validateDBName($database);
        return $database;
    }

    /**
     * Generate the path (including filename) for the snapshot file.
     *
     * @param string $snapshotFilenameChecksumPart The current filename part, based on the snapshot checksum.
     * @return string
     */
<<<<<<< HEAD
    public function generateSnapshotPath($snapshotFilenameHashPart): string
=======
    public function generateSnapshotPath(string $snapshotFilenameChecksumPart): string
>>>>>>> a67beb6d
    {
        $prefix = $this->configDTO->snapshotPrefix;
        $filename = $prefix . $this->configDTO->origDatabase . '.' . $snapshotFilenameChecksumPart . '.pgsql';
        $filename = str_replace('_', '-', $filename);
        return $this->configDTO->storageDir . '/' . $filename;
    }

    /**
     * Check that the given database name is ok.
     *
     * @param string $database The database name to check.
     * @return void
     * @throws AdaptBuildException When the database name is invalid.
     */
    private function validateDBName(string $database)
    {
        if (mb_strlen($database) > 63) {
            throw AdaptBuildException::yourPostgreSQLDatabaseNameIsTooLongCouldYouChangeItThx($database);
        }
    }
}<|MERGE_RESOLUTION|>--- conflicted
+++ resolved
@@ -23,11 +23,7 @@
      * @return string
      * @throws AdaptBuildException When the database name is invalid.
      */
-<<<<<<< HEAD
-    public function generateDBName($usingScenarios, $dbNameHashPart): string
-=======
-    public function generateDBName(bool $usingScenarios, ?string $dbNameChecksumPart): string
->>>>>>> a67beb6d
+    public function generateDBName($usingScenarios, $dbNameChecksumPart): string
     {
         if (!$usingScenarios) {
             $this->validateDBName($this->configDTO->origDatabase);
@@ -46,11 +42,7 @@
      * @param string $snapshotFilenameChecksumPart The current filename part, based on the snapshot checksum.
      * @return string
      */
-<<<<<<< HEAD
-    public function generateSnapshotPath($snapshotFilenameHashPart): string
-=======
-    public function generateSnapshotPath(string $snapshotFilenameChecksumPart): string
->>>>>>> a67beb6d
+    public function generateSnapshotPath($snapshotFilenameChecksumPart): string
     {
         $prefix = $this->configDTO->snapshotPrefix;
         $filename = $prefix . $this->configDTO->origDatabase . '.' . $snapshotFilenameChecksumPart . '.pgsql';
