--- conflicted
+++ resolved
@@ -151,17 +151,8 @@
      * @param string      $sourceFilesHash The current files-hash based on the database-building file content.
      * @return DatabaseMetaInfo[]
      */
-<<<<<<< HEAD
-    public function findRelevantDatabases(
-        $origDBName,
-        string $sourceFilesHash,
-        bool $detectOld,
-        bool $detectCurrent
-    ): array {
-=======
-    public function findDatabases(?string $origDBName, string $sourceFilesHash): array
-    {
->>>>>>> bc902e33
+    public function findDatabases($origDBName, string $sourceFilesHash): array
+    {
 
         if (!$this->di->filesystem->dirExists($this->config->storageDir)) {
             return [];
@@ -193,23 +184,13 @@
      * @param string        $sourceFilesHash The current files-hash based on the database-building file content.
      * @return DatabaseMetaInfo|null
      */
-<<<<<<< HEAD
-    private function isDatabaseRelevant(
-        $reuseInfo,
-        $origDBName,
-        string $sourceFilesHash,
-        bool $detectOld,
-        bool $detectCurrent
-    ): bool {
-=======
     private function buildDatabaseMetaInfo(
         string $connection,
         string $name,
-        ?string $origDBName,
-        ?stdClass $reuseInfo,
+        $origDBName,
+        $reuseInfo,
         string $sourceFilesHash
-    ): ?DatabaseMetaInfo {
->>>>>>> bc902e33
+    ) {
 
         if (!$reuseInfo) {
             return null;
@@ -228,10 +209,12 @@
             DateTime::createFromFormat('Y-m-d H:i:s', $reuseInfo->last_used, new DateTimeZone('UTC')) ?: null,
             $reuseInfo->orig_db_name == $origDBName,
             $isValid,
-            fn() => $this->size($name),
+            function () use ($name) { return $this->size($name); },
             $this->config->invalidationGraceSeconds
         );
-        $databaseMetaInfo->setDeleteCallback(fn() => $this->removeDatabase($databaseMetaInfo));
+        $databaseMetaInfo->setDeleteCallback(
+            function () use ($databaseMetaInfo) { return $this->removeDatabase($databaseMetaInfo); }
+        );
         return $databaseMetaInfo;
     }
 
@@ -265,11 +248,7 @@
      * @param string $database The database to get the size of.
      * @return integer|null
      */
-<<<<<<< HEAD
-    public function size(string $database)
-=======
-    private function size(string $database): ?int
->>>>>>> bc902e33
+    private function size(string $database)
     {
         return $this->di->filesystem->size($database);
     }
