--- conflicted
+++ resolved
@@ -32,20 +32,12 @@
      * @return void
      */
     public function writeReuseMetaData(
-<<<<<<< HEAD
         $origDBName,
-        $sourceFilesHash,
+        $buildHash,
+        $snapshotHash,
         $scenarioHash,
         $reusable
     ) {
-=======
-        string $origDBName,
-        string $buildHash,
-        string $snapshotHash,
-        string $scenarioHash,
-        bool $reusable
-    ): void {
->>>>>>> c8260bb9
 
         $this->removeReuseMetaTable();
 
@@ -117,11 +109,7 @@
      * @return boolean
      * @throws AdaptBuildException When the database is owned by another project.
      */
-<<<<<<< HEAD
-    public function dbIsCleanForReuse($sourceFilesHash, $scenarioHash): bool
-=======
-    public function dbIsCleanForReuse(string $buildHash, string $scenarioHash): bool
->>>>>>> c8260bb9
+    public function dbIsCleanForReuse($buildHash, $scenarioHash): bool
     {
         try {
             $rows = $this->di->db->select("SELECT * FROM `" . Settings::REUSE_TABLE . "` LIMIT 0, 1");
@@ -197,11 +185,7 @@
      * @param string      $buildHash  The current build-hash.
      * @return DatabaseMetaInfo[]
      */
-<<<<<<< HEAD
-    public function findDatabases($origDBName, $sourceFilesHash): array
-=======
-    public function findDatabases(?string $origDBName, string $buildHash): array
->>>>>>> c8260bb9
+    public function findDatabases($origDBName, $buildHash): array
     {
         if (!$this->di->filesystem->dirExists($this->config->storageDir)) {
             return [];
@@ -233,15 +217,9 @@
     private function buildDatabaseMetaInfo(
         string $connection,
         string $name,
-<<<<<<< HEAD
         $reuseInfo,
-        string $sourceFilesHash
+        string $buildHash
     ) {
-=======
-        ?stdClass $reuseInfo,
-        string $buildHash
-    ): ?DatabaseMetaInfo {
->>>>>>> c8260bb9
 
         if (!$reuseInfo) {
             return null;
