<?php

namespace CodeDistortion\Adapt\Adapters\LaravelSQLite;

use CodeDistortion\Adapt\Adapters\Interfaces\NameInterface;
use CodeDistortion\Adapt\Adapters\Traits\InjectTrait;
use CodeDistortion\Adapt\Adapters\Traits\SQLite\SQLiteHelperTrait;
use CodeDistortion\Adapt\Exceptions\AdaptBuildException;

/**
 * Database-adapter methods related to naming Laravel/SQLite database things.
 */
class LaravelSQLiteName implements NameInterface
{
    use InjectTrait;
    use SQLiteHelperTrait;


    /**
     * Build a scenario database name.
     *
     * @param boolean     $usingScenarios Whether scenarios are being used or not.
     * @param string|null $dbNameHashPart The current database part, based on the snapshot hash.
     * @return string
     * @throws AdaptBuildException When the database name is invalid.
     */
<<<<<<< HEAD
    public function generateScenarioDBName($dbNameHash): string
=======
    public function generateDBName(bool $usingScenarios, ?string $dbNameHashPart): string
>>>>>>> e21ad453
    {
        $database = $this->configDTO->origDatabase;

        if ($this->isMemoryDatabase()) {
            return $database; // ":memory:"
        }

        if ((mb_strpos($database, '/') !== false) || (mb_strpos($database, '\\') !== false)) {
            throw AdaptBuildException::SQLiteDatabaseNameContainsDirectoryParts($database);
        }

        if ($usingScenarios) {
            $dbNameHashPart = str_replace('_', '-', (string) $dbNameHashPart);
            $filename = $this->pickBaseFilename($database);
            $filename = $this->configDTO->databasePrefix . $filename . '.' . $dbNameHashPart . '.sqlite';
        } else {
            $filename = $database;
        }

        return $this->configDTO->storageDir . '/' . $filename;
    }

    /**
     * Generate the path (including filename) for the snapshot file.
     *
     * @param string $snapshotFilenameHashPart The current filename part, based on the snapshot hash.
     * @return string
     */
<<<<<<< HEAD
    public function generateSnapshotPath($snapshotHash): string
=======
    public function generateSnapshotPath(string $snapshotFilenameHashPart): string
>>>>>>> e21ad453
    {
        $filename = $this->pickBaseFilename($this->configDTO->origDatabase);
        $filename = $this->configDTO->snapshotPrefix . $filename . '.' . $snapshotFilenameHashPart . '.sqlite';
        $filename = str_replace('_', '-', $filename);
        return $this->configDTO->storageDir . '/' . $filename;
    }
}<|MERGE_RESOLUTION|>--- conflicted
+++ resolved
@@ -24,11 +24,7 @@
      * @return string
      * @throws AdaptBuildException When the database name is invalid.
      */
-<<<<<<< HEAD
-    public function generateScenarioDBName($dbNameHash): string
-=======
-    public function generateDBName(bool $usingScenarios, ?string $dbNameHashPart): string
->>>>>>> e21ad453
+    public function generateDBName($usingScenarios, $dbNameHashPart): string
     {
         $database = $this->configDTO->origDatabase;
 
@@ -57,11 +53,7 @@
      * @param string $snapshotFilenameHashPart The current filename part, based on the snapshot hash.
      * @return string
      */
-<<<<<<< HEAD
-    public function generateSnapshotPath($snapshotHash): string
-=======
-    public function generateSnapshotPath(string $snapshotFilenameHashPart): string
->>>>>>> e21ad453
+    public function generateSnapshotPath($snapshotFilenameHashPart): string
     {
         $filename = $this->pickBaseFilename($this->configDTO->origDatabase);
         $filename = $this->configDTO->snapshotPrefix . $filename . '.' . $snapshotFilenameHashPart . '.sqlite';
