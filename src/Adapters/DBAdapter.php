--- conflicted
+++ resolved
@@ -26,24 +26,19 @@
     public $connection;
 
     /** @var FindInterface The "finding" part of this database-adapter. */
-    public FindInterface $find;
+    public $find;
 
     /** @var NameInterface The "naming" part of this database-adapter. */
     public $name;
 
-<<<<<<< HEAD
-    /** @var ReuseInterface The "reuse" part of this database-adapter. */
-    public $reuse;
-=======
     /** @var ReuseTransactionInterface The "reuse-transaction" part of this database-adapter. */
-    public ReuseTransactionInterface $reuseTransaction;
+    public $reuseTransaction;
 
     /** @var ReuseJournalInterface The "reuse-journal" part of this database-adapter. */
-    public ReuseJournalInterface $reuseJournal;
+    public $reuseJournal;
 
     /** @var VerifierInterface The "verifier" part of this database-adapter. */
-    public VerifierInterface $verifier;
->>>>>>> 63dfaa05
+    public $verifier;
 
     /** @var SnapshotInterface The "snapshot" part of this database-adapter. */
     public $snapshot;
