<?php

namespace CodeDistortion\Adapt\Adapters;

use CodeDistortion\Adapt\Adapters\Interfaces\BuildInterface;
use CodeDistortion\Adapt\Adapters\Interfaces\ConnectionInterface;
use CodeDistortion\Adapt\Adapters\Interfaces\NameInterface;
use CodeDistortion\Adapt\Adapters\Interfaces\ReuseInterface;
use CodeDistortion\Adapt\Adapters\Interfaces\SnapshotInterface;
use CodeDistortion\Adapt\DI\DIContainer;
use CodeDistortion\Adapt\DTO\ConfigDTO;
use CodeDistortion\Adapt\Support\Hasher;

/**
 * A database-adapter for Laravel/MySQL.
 */
abstract class DBAdapter
{
<<<<<<< HEAD
    /**
     * The "build" part of this database-adapter.
     *
     * @var BuildInterface
     */
    public $build;

    /**
     * The "connection" part of this database-adapter.
     *
     * @var ConnectionInterface
     */
    public $connection;

    /**
     * The "naming" part of this database-adapter.
     *
     * @var NameInterface
     */
    public $name;

    /**
     * The "reuse" part of this database-adapter.
     *
     * @var ReuseInterface
     */
    public $reuse;

    /**
     * The "snapshot" part of this database-adapter.
     *
     * @var SnapshotInterface
     */
    public $snapshot;
=======
    /** @var BuildInterface The "build" part of this database-adapter. */
    public BuildInterface $build;

    /** @var ConnectionInterface The "connection" part of this database-adapter. */
    public ConnectionInterface $connection;

    /** @var NameInterface The "naming" part of this database-adapter. */
    public NameInterface $name;

    /** @var ReuseInterface The "reuse" part of this database-adapter. */
    public ReuseInterface $reuse;

    /** @var SnapshotInterface The "snapshot" part of this database-adapter. */
    public SnapshotInterface $snapshot;
>>>>>>> bc902e33


    /**
     * Constructor.
     *
     * @param DIContainer $di     The dependency-injection container to use.
     * @param ConfigDTO   $config A DTO containing the settings to use.
     * @param Hasher      $hasher The object used to generate and check hashes.
     */
    abstract public function __construct(DIContainer $di, ConfigDTO $config, Hasher $hasher);
}<|MERGE_RESOLUTION|>--- conflicted
+++ resolved
@@ -16,57 +16,20 @@
  */
 abstract class DBAdapter
 {
-<<<<<<< HEAD
-    /**
-     * The "build" part of this database-adapter.
-     *
-     * @var BuildInterface
-     */
+    /** @var BuildInterface The "build" part of this database-adapter. */
     public $build;
 
-    /**
-     * The "connection" part of this database-adapter.
-     *
-     * @var ConnectionInterface
-     */
+    /** @var ConnectionInterface The "connection" part of this database-adapter. */
     public $connection;
 
-    /**
-     * The "naming" part of this database-adapter.
-     *
-     * @var NameInterface
-     */
+    /** @var NameInterface The "naming" part of this database-adapter. */
     public $name;
 
-    /**
-     * The "reuse" part of this database-adapter.
-     *
-     * @var ReuseInterface
-     */
+    /** @var ReuseInterface The "reuse" part of this database-adapter. */
     public $reuse;
 
-    /**
-     * The "snapshot" part of this database-adapter.
-     *
-     * @var SnapshotInterface
-     */
+    /** @var SnapshotInterface The "snapshot" part of this database-adapter. */
     public $snapshot;
-=======
-    /** @var BuildInterface The "build" part of this database-adapter. */
-    public BuildInterface $build;
-
-    /** @var ConnectionInterface The "connection" part of this database-adapter. */
-    public ConnectionInterface $connection;
-
-    /** @var NameInterface The "naming" part of this database-adapter. */
-    public NameInterface $name;
-
-    /** @var ReuseInterface The "reuse" part of this database-adapter. */
-    public ReuseInterface $reuse;
-
-    /** @var SnapshotInterface The "snapshot" part of this database-adapter. */
-    public SnapshotInterface $snapshot;
->>>>>>> bc902e33
 
 
     /**
