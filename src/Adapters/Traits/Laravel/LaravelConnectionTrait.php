<?php

namespace CodeDistortion\Adapt\Adapters\Traits\Laravel;

/**
 * Database-adapter methods related to managing a Laravel database connection.
 */
trait LaravelConnectionTrait
{
    /**
     * Set this builder's database connection as the default one.
     *
     * @return void
     */
    protected function laravelMakeThisConnectionDefault()
    {
        config(['database.default' => $this->configDTO->connection]);

        $this->di->log->debug("Changed the default connection to: \"{$this->configDTO->connection}\"");
    }

    /**
     * Tell the adapter to use the given database name (the connection stays the same).
     *
     * @param string  $database     The name of the database to use.
     * @param boolean $applyLogging Enable or disable logging.
     * @return void
     */
<<<<<<< HEAD
    protected function laravelUseDatabase($database)
=======
    protected function laravelUseDatabase(string $database, bool $applyLogging): void
>>>>>>> 63dfaa05
    {
        $this->configDTO->database($database);

        $connection = $this->configDTO->connection;

        if ($applyLogging) {

            $message = config("database.connections.$connection.database") == $database
                ? "Using connection \"$connection\"'s original database \"$database\""
                : "Changed the database for connection \"$connection\" to \"$database\"";

            $this->di->log->debug($message);
        }

        config(["database.connections.$connection.database" => $database]);
    }

    /**
     * Get the database currently being used.
     *
     * @return string|null
     */
    protected function laravelGetCurrentDatabase(): ?string
    {
        $connection = $this->configDTO->connection;
        $return = config("database.connections.$connection.database");
        return is_string($return) ? $return : '';
    }
}<|MERGE_RESOLUTION|>--- conflicted
+++ resolved
@@ -26,11 +26,7 @@
      * @param boolean $applyLogging Enable or disable logging.
      * @return void
      */
-<<<<<<< HEAD
-    protected function laravelUseDatabase($database)
-=======
-    protected function laravelUseDatabase(string $database, bool $applyLogging): void
->>>>>>> 63dfaa05
+    protected function laravelUseDatabase($database, $applyLogging)
     {
         $this->configDTO->database($database);
 
@@ -53,7 +49,7 @@
      *
      * @return string|null
      */
-    protected function laravelGetCurrentDatabase(): ?string
+    protected function laravelGetCurrentDatabase()
     {
         $connection = $this->configDTO->connection;
         $return = config("database.connections.$connection.database");
