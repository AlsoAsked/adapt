<?php

namespace CodeDistortion\Adapt\Adapters\Traits;

use CodeDistortion\Adapt\DI\DIContainer;
use CodeDistortion\Adapt\DTO\ConfigDTO;

/**
 * Database-adapter trait to handle the injection of a DIContainer and a ConfigDTO.
 */
trait InjectTrait
{
<<<<<<< HEAD
    /**
     * The dependency-injection container to use.
     *
     * @var DIContainer
     */
    protected $di;

    /**
     * A DTO containing the settings to use.
     *
     * @var ConfigDTO
     */
    protected $config;
=======
    /** @var DIContainer The dependency-injection container to use. */
    protected DIContainer $di;

    /** @var ConfigDTO A DTO containing the settings to use. */
    protected ConfigDTO $config;
>>>>>>> bc902e33


    /**
     * Constructor.
     *
     * @param DIContainer $di     The dependency-injection container to use.
     * @param ConfigDTO   $config A DTO containing the settings to use.
     */
    public function __construct(DIContainer $di, ConfigDTO $config)
    {
        $this->di = $di;
        $this->config = $config;
    }
}<|MERGE_RESOLUTION|>--- conflicted
+++ resolved
@@ -10,27 +10,11 @@
  */
 trait InjectTrait
 {
-<<<<<<< HEAD
-    /**
-     * The dependency-injection container to use.
-     *
-     * @var DIContainer
-     */
+    /** @var DIContainer The dependency-injection container to use. */
     protected $di;
 
-    /**
-     * A DTO containing the settings to use.
-     *
-     * @var ConfigDTO
-     */
+    /** @var ConfigDTO A DTO containing the settings to use. */
     protected $config;
-=======
-    /** @var DIContainer The dependency-injection container to use. */
-    protected DIContainer $di;
-
-    /** @var ConfigDTO A DTO containing the settings to use. */
-    protected ConfigDTO $config;
->>>>>>> bc902e33
 
 
     /**
