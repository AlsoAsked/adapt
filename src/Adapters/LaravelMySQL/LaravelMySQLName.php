--- conflicted
+++ resolved
@@ -23,11 +23,7 @@
      * @return string
      * @throws AdaptLaravelMySQLAdapterException When the database name is invalid.
      */
-<<<<<<< HEAD
-    public function generateScenarioDBName($dbNameHash): string
-=======
-    public function generateDBName(bool $usingScenarios, ?string $dbNameHashPart): string
->>>>>>> e21ad453
+    public function generateDBName($usingScenarios, $dbNameHashPart): string
     {
         if (!$usingScenarios) {
             return $this->configDTO->origDatabase;
@@ -45,11 +41,7 @@
      * @param string $snapshotFilenameHashPart The current filename part, based on the snapshot hash.
      * @return string
      */
-<<<<<<< HEAD
-    public function generateSnapshotPath($snapshotHash): string
-=======
-    public function generateSnapshotPath(string $snapshotFilenameHashPart): string
->>>>>>> e21ad453
+    public function generateSnapshotPath($snapshotFilenameHashPart): string
     {
         $prefix = $this->configDTO->snapshotPrefix;
         $filename = $prefix . $this->configDTO->origDatabase . '.' . $snapshotFilenameHashPart . '.mysql';
