--- conflicted
+++ resolved
@@ -162,20 +162,12 @@
         });
 
         // Adapt sends "remote build" requests to this url
-        $callback = fn(Request $request) => $this->handleBuildRequest($request);
-
-<<<<<<< HEAD
-            // Adapt sends "remote build" requests to this url
-            $callback = function (Request $request) {
-                return $this->handleBuildRequest($request);
-            };
-            $router->post(Settings::REMOTE_BUILD_REQUEST_PATH, $callback);
-
-//        });
-=======
+        $callback = function (Request $request) {
+            return $this->handleBuildRequest($request);
+        };
+
         $router->post(Settings::REMOTE_BUILD_REQUEST_PATH, $callback);
         $router->post('/{catchall}' . Settings::REMOTE_BUILD_REQUEST_PATH, $callback)->where('catchall', '.*');
->>>>>>> c8260bb9
     }
 
 
