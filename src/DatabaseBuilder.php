--- conflicted
+++ resolved
@@ -25,37 +25,14 @@
 {
     use HasConfigDTOTrait;
 
-<<<<<<< HEAD
-    /**
-     * The framework currently being used.
-     *
-     * @var string
-     */
+    /** @var string The framework currently being used. */
     protected $framework;
 
-    /**
-     * The name of the current test.
-     *
-     * @var string
-     */
-    protected$testName;
-
-    /**
-     * The available database adapters.
-     *
-     * @var string[][]
-     */
+    /** @var string The name of the current test. */
+    protected $testName;
+
+    /** @var string[][] The available database adapters. */
     private $availableDBAdapters = [
-=======
-    /** @var string The framework currently being used. */
-    protected string $framework;
-
-    /** @var string The name of the current test. */
-    protected string $testName;
-
-    /** @var string[][] The available database adapters. */
-    private array $availableDBAdapters = [
->>>>>>> bc902e33
         'laravel' => [
             'mysql' => LaravelMySQLAdapter::class,
             'sqlite' => LaravelSQLiteAdapter::class,
@@ -63,78 +40,24 @@
         ],
     ];
 
-<<<<<<< HEAD
-    /**
-     * The dependency-injection container to use.
-     *
-     * @var DIContainer
-     */
+    /** @var DIContainer The dependency-injection container to use. */
     private $di;
-=======
-    /** @var DIContainer The dependency-injection container to use. */
-    private DIContainer $di;
->>>>>>> bc902e33
 
     /** @var callable The closure to call to get the driver for a connection. */
     private $pickDriverClosure;
 
-<<<<<<< HEAD
-    /**
-     * Builds and checks hashes.
-     *
-     * @var Hasher
-     */
+    /** @var Hasher Builds and checks hashes. */
     private $hasher;
 
 
-    /**
-     * Whether this builder has been executed yet or not.
-     *
-     * @var boolean
-     */
+    /** @var boolean Whether this builder has been executed yet or not. */
     private $executed = false;
 
-    /**
-     * Whether or not old snapshots have been cleaned up yet. Happens once per test-run.
-     *
-     * @var boolean[]
-     */
-    private static $removedSnapshots = [];
-
-    /**
-     * Whether or not old databases have been cleaned up yet. Happens once per database.
-     *
-     * @var boolean[][][]
-     */
-    private static $removedOldDatabases = [];
-
-    /**
-     * The object that will do the database specific work.
-     *
-     * @var DBAdapter|null
-     */
+    /** @var DBAdapter|null The object that will do the database specific work. */
     private $dbAdapter = null;
 
-    /**
-     * Whether this is the first test being run in the suite or not.
-     *
-     * @var boolean
-     */
+    /** @var boolean Whether this is the first test being run in the suite or not. */
     private static $firstRun = true;
-=======
-    /** @var Hasher Builds and checks hashes. */
-    private Hasher $hasher;
-
-
-    /** @var boolean Whether this builder has been executed yet or not. */
-    private bool $executed = false;
-
-    /** @var DBAdapter|null The object that will do the database specific work. */
-    private ?DBAdapter $dbAdapter = null;
-
-    /** @var boolean Whether this is the first test being run in the suite or not. */
-    private static bool $firstRun = true;
->>>>>>> bc902e33
 
 
     /**
@@ -773,7 +696,7 @@
      * @param string $path The file to build a SnapshotMetaInfo object for.
      * @return SnapshotMetaInfo|null
      */
-    private function buildSnapshotMetaInfo(string $path): ?SnapshotMetaInfo
+    private function buildSnapshotMetaInfo(string $path)
     {
         $temp = explode('/', $path);
         $filename = (string) array_pop($temp);
@@ -783,20 +706,7 @@
             return null;
         }
 
-<<<<<<< HEAD
-    /**
-     * Remove the given snapshot file.
-     *
-     * @param string  $path  The file to remove.
-     * @param boolean $isOld If this snapshot is "old" - affects the log message.
-     * @return void
-     */
-    private function removeSnapshotFile(string $path, bool $isOld = false)
-    {
-        $logTimer = $this->di->log->newTimer();
-=======
         $filename = mb_substr($filename, mb_strlen($prefix));
->>>>>>> bc902e33
 
         $accessTS = fileatime($path);
         $accessDT = new DateTime("@$accessTS") ?: null;
@@ -807,10 +717,12 @@
             $filename,
             $accessDT,
             $this->hasher->filenameHasSourceFilesHash($filename),
-            fn() => $this->di->filesystem->size($path),
+            function () use ($path) { return $this->di->filesystem->size($path); },
             $this->config->invalidationGraceSeconds
         );
-        $snapshotMetaInfo->setDeleteCallback(fn() => $this->removeSnapshotFile($snapshotMetaInfo));
+        $snapshotMetaInfo->setDeleteCallback(
+            function () use ($snapshotMetaInfo) { return $this->removeSnapshotFile($snapshotMetaInfo); }
+        );
         return $snapshotMetaInfo;
     }
 
