--- conflicted
+++ resolved
@@ -335,16 +335,7 @@
      */
     private function writeReuseMetaData(bool $reusable)
     {
-<<<<<<< HEAD
-        $this->dbAdapter()->reuse->writeReuseMetaData($this->origDBName(), $this->hasher->currentSourceFilesHash(), $this->hasher->currentScenarioHash(), $readyForUse);
-=======
-        $this->dbAdapter()->reuse->writeReuseMetaData(
-            $this->origDBName(),
-            $this->hasher->currentSourceFilesHash(),
-            $this->hasher->currentScenarioHash(),
-            $reusable
-        );
->>>>>>> 3e050177
+        $this->dbAdapter()->reuse->writeReuseMetaData($this->origDBName(), $this->hasher->currentSourceFilesHash(), $this->hasher->currentScenarioHash(), $reusable);
     }
 
     /**
@@ -529,44 +520,6 @@
     }
 
     /**
-<<<<<<< HEAD
-     * Create the storage directory if it doesn't exist.
-     *
-     * @return void
-     * @throws AdaptConfigException Thrown when the directory could not be created.
-     */
-    private function ensureStorageDirExists()
-    {
-        $storageDir = $this->config->storageDir;
-
-        if ($this->di->filesystem->pathExists($storageDir)) {
-            if ($this->di->filesystem->isFile($storageDir)) {
-                throw AdaptConfigException::storageDirIsAFile($storageDir);
-            }
-        } else {
-
-            $e = null;
-            try {
-                $logTimer = $this->di->log->newTimer();
-
-                // create the storage directory
-                if ($this->di->filesystem->mkdir($storageDir, 0777, true)) {
-                    // create a .gitignore file
-                    $this->di->filesystem->writeFile($storageDir . '/.gitignore', 'w', '*' . PHP_EOL . '!.gitignore' . PHP_EOL);
-                }
-                $this->di->log->info('Created adapt-test-storage dir: "' . $storageDir . '"', $logTimer);
-            } catch (Throwable $e) {
-            }
-
-            if (($e) || (!$this->di->filesystem->dirExists($storageDir))) {
-                throw AdaptConfigException::cannotCreateStorageDir($storageDir, $e);
-            }
-        }
-    }
-
-    /**
-=======
->>>>>>> 3e050177
      * Use the snapshot if it exits, trying one less seeder each time until one is found (or exhausted).
      *
      * @param string[] $seeders          The seeders to include.
