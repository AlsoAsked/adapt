--- conflicted
+++ resolved
@@ -583,11 +583,7 @@
      *
      * @return void
      */
-<<<<<<< HEAD
-    private function pickAndUseDatabase()
-=======
-    private function pickDatabaseNameAndUse(): void
->>>>>>> d2167f54
+    private function pickDatabaseNameAndUse()
     {
         $this->dbAdapter()->connection->useDatabase($this->pickDatabaseName());
     }
