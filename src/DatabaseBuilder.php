--- conflicted
+++ resolved
@@ -70,14 +70,6 @@
     private $hasher;
 
 
-<<<<<<< HEAD
-    /** @var boolean Whether this builder has been executed yet or not. */
-    private $executed = false;
-
-    /** @var DBAdapter|null The object that will do the database specific work. */
-    private $dbAdapter;
-=======
->>>>>>> 63dfaa05
 
     /** @var ResolvedSettingsDTO|null The build-settings when they've been resolved. */
     private $resolvedSettingsDTO;
@@ -141,11 +133,7 @@
      *
      * @return void
      */
-<<<<<<< HEAD
-    private function logException(Throwable $e)
-=======
     public function runPostBuildSteps()
->>>>>>> 63dfaa05
     {
         $this->recordVerificationStart();
         $this->recordJournalingStart();
@@ -159,7 +147,7 @@
      * @return void
      * @throws AdaptTransactionException When the re-use transaction was committed.
      */
-    public function runPostTestSteps(bool $isLast)
+    public function runPostTestSteps($isLast)
     {
         // work out when the new-line should be added
         $c = $isLast && $this->configDTO->shouldVerifyData();
@@ -174,21 +162,6 @@
     }
 
 
-<<<<<<< HEAD
-    /**
-     * Make sure this object is only "executed" once.
-     *
-     * @return void
-     * @throws AdaptBuildException Thrown when this object is executed more than once.
-     */
-    private function onlyExecuteOnce()
-    {
-        if ($this->hasExecuted()) {
-            throw AdaptBuildException::databaseBuilderAlreadyExecuted();
-        }
-        $this->executed = true;
-    }
-=======
 
 //    /**
 //     * Pre-generate the build-hash, so the "Generated the build-hash" log line appears before the rest of the logs.
@@ -204,18 +177,13 @@
 //            $this->hasher->getBuildHash();
 //        }
 //    }
->>>>>>> 63dfaa05
 
     /**
      * Perform any checks that that need to happen before building a database.
      *
      * @return void
      */
-<<<<<<< HEAD
-    private function prePrepareChecks()
-=======
-    private function prePreparationChecks(): void
->>>>>>> 63dfaa05
+    private function prePreparationChecks()
     {
         $this->configDTO->ensureThatSessionDriversMatch();
     }
@@ -227,11 +195,7 @@
      *
      * @return void
      */
-<<<<<<< HEAD
-    private function checkThatSessionDriversMatch()
-=======
-    private function prepareDB(): void
->>>>>>> 63dfaa05
+    private function prepareDB()
     {
         $logTimer = $this->di->log->newTimer();
 
@@ -261,7 +225,7 @@
      *
      * @return boolean|null Null = irrelevant (just build it), false = it exists but can't be reused (force-rebuild).
      */
-    private function reuseRemotelyBuiltDBLocallyIfPossible(): ?bool
+    private function reuseRemotelyBuiltDBLocallyIfPossible()
     {
         $reuseLocally = $this->checkLocallyIfRemotelyBuiltDBCanBeReused();
 
@@ -278,7 +242,7 @@
      * @return boolean|null Null = irrelevant (just build it), false = it exists but can't be reused (force-rebuild).
      * @throws Throwable When something goes wrong.
      */
-    private function checkLocallyIfRemotelyBuiltDBCanBeReused(): ?bool
+    private function checkLocallyIfRemotelyBuiltDBCanBeReused()
     {
         try {
 
@@ -294,11 +258,7 @@
             $origDatabase = $this->getCurrentDatabase();
             $this->silentlyUseDatabase((string) $resolvedSettingsDTO->database);
 
-            $return = $this->canReuseDB(
-                (string) $resolvedSettingsDTO->buildHash,
-                (string) $resolvedSettingsDTO->scenarioHash,
-                (string) $resolvedSettingsDTO->database,
-            );
+            $return = $this->canReuseDB((string) $resolvedSettingsDTO->buildHash, (string) $resolvedSettingsDTO->scenarioHash, (string) $resolvedSettingsDTO->database);
 
             // restore it back so it can be officially changed later
             $this->silentlyUseDatabase((string) $origDatabase);
@@ -315,7 +275,7 @@
      *
      * @return ResolvedSettingsDTO|null
      */
-    private function getTheRelevantPreviousResolvedSettingsDTO(): ?ResolvedSettingsDTO
+    private function getTheRelevantPreviousResolvedSettingsDTO()
     {
         if (!$this->configDTO->connectionExists) {
             return null;
@@ -330,11 +290,7 @@
      * @return void
      * @throws Throwable When something goes wrong.
      */
-<<<<<<< HEAD
-    private function prepareDB()
-=======
-    private function reuseRemotelyBuiltDB(): void
->>>>>>> 63dfaa05
+    private function reuseRemotelyBuiltDB()
     {
         try {
 
@@ -379,11 +335,7 @@
      * @return void
      * @throws AdaptConfigException When building failed.
      */
-<<<<<<< HEAD
-    private function buildDBLocally()
-=======
-    private function buildDBLocally(bool $forceRebuild, int $logTimer): void
->>>>>>> 63dfaa05
+    private function buildDBLocally(bool $forceRebuild, int $logTimer)
     {
         $this->initialise();
 
@@ -424,18 +376,10 @@
      * @return void
      * @throws Throwable When the database couldn't be used.
      */
-<<<<<<< HEAD
-    private function pickDatabaseNameAndUse()
-=======
-    private function buildOrReuseDBLocally(bool $forceRebuild, int $logTimer): void
->>>>>>> 63dfaa05
+    private function buildOrReuseDBLocally(bool $forceRebuild, int $logTimer)
     {
         try {
-            $canReuse = !$forceRebuild && $this->canReuseDB(
-                $this->hasher->getBuildHash(),
-                $this->hasher->currentScenarioHash(),
-                (string) $this->configDTO->database,
-            );
+            $canReuse = !$forceRebuild && $this->canReuseDB($this->hasher->getBuildHash(), $this->hasher->currentScenarioHash(), (string) $this->configDTO->database);
 
             if ($canReuse) {
                 $this->di->log->debug("Reusing the existing \"{$this->configDTO->database}\" database", $logTimer);
@@ -482,18 +426,6 @@
         );
     }
 
-<<<<<<< HEAD
-    /**
-     * Use the desired database.
-     *
-     * @param string $name The database to use.
-     * @return void
-     */
-    private function useDatabase(string $name)
-    {
-        $this->dbAdapter()->connection->useDatabase($name);
-    }
-=======
 //    /**
 //     * Create the re-use meta-data table - with the current settings.
 //     *
@@ -508,18 +440,13 @@
 //            $this->configDTO->shouldVerifyDatabase()
 //        );
 //    }
->>>>>>> 63dfaa05
 
     /**
      * Create the re-use meta-data table - with blank settings.
      *
      * @return void
      */
-<<<<<<< HEAD
-    private function buildOrReuseDBLocally()
-=======
     private function writeBlankReuseMetaData()
->>>>>>> 63dfaa05
     {
         $this->writeReuseMetaData($this->hasher->currentScenarioHash(), false, false, false);
     }
@@ -538,7 +465,7 @@
         bool $transactionReusable,
         bool $journalReusable,
         bool $willVerify
-    ): void {
+    ) {
 
         $this->dbAdapter()->reuseTransaction->writeReuseMetaData(
             $this->origDBName(),
@@ -625,7 +552,7 @@
      * @return void
      * @throws AdaptSnapshotException When snapshots aren't allowed for this type of database.
      */
-    private function importPreMigrationImports(): void
+    private function importPreMigrationImports()
     {
         $preMigrationImports = $this->configDTO->pickPreMigrationImports();
         if (!count($preMigrationImports)) {
@@ -707,7 +634,7 @@
      *
      * @return void
      */
-    private function takeSnapshotAfterMigrations(): void
+    private function takeSnapshotAfterMigrations()
     {
         if (!$this->configDTO->shouldTakeSnapshotAfterMigrations()) {
             return;
@@ -722,7 +649,7 @@
      *
      * @return void
      */
-    private function takeSnapshotAfterSeeders(): void
+    private function takeSnapshotAfterSeeders()
     {
         if (!$this->configDTO->shouldTakeSnapshotAfterSeeders()) {
             return;
@@ -763,36 +690,6 @@
     }
 
     /**
-<<<<<<< HEAD
-     * Import the database dumps needed before the migrations run.
-     *
-     * @return void
-     * @throws AdaptSnapshotException When snapshots aren't allowed for this type of database.
-     */
-    private function importPreMigrationImports()
-    {
-        $preMigrationImports = $this->config->pickPreMigrationImports();
-        if (!count($preMigrationImports)) {
-            return;
-        }
-
-        if (!$this->dbAdapter()->snapshot->isSnapshottable()) {
-            throw AdaptSnapshotException::importsNotAllowed(
-                (string) $this->config->driver,
-                (string) $this->config->database
-            );
-        }
-
-        foreach ($preMigrationImports as $path) {
-            $logTimer = $this->di->log->newTimer();
-            $this->dbAdapter()->snapshot->importSnapshot($path, true);
-            $this->di->log->debug('Import of pre-migration dump: "' . $path . '" - successful', $logTimer);
-        }
-    }
-
-    /**
-=======
->>>>>>> 63dfaa05
      * Use the snapshot if it exits, trying one less seeder each time until one is found (or exhausted).
      *
      * @param string[] $seeders          The seeders to include.
@@ -864,11 +761,7 @@
      * @return void
      * @throws AdaptRemoteBuildException When the database type isn't allowed to be built remotely.
      */
-<<<<<<< HEAD
-    private function buildDBRemotely()
-=======
-    private function buildDBRemotely(bool $forceRebuild, int $logTimer): void
->>>>>>> 63dfaa05
+    private function buildDBRemotely(bool $forceRebuild, int $logTimer)
     {
         if (!$this->dbAdapter()->build->canBeBuiltRemotely()) {
             throw AdaptRemoteBuildException::databaseTypeCannotBeBuiltRemotely((string) $this->configDTO->driver);
@@ -1072,15 +965,10 @@
             $filename,
             $accessDT,
             $this->hasher->filenameHasBuildHash($filename),
-<<<<<<< HEAD
             function () use ($path) {
                 return $this->di->filesystem->size($path);
             },
-            $this->config->staleGraceSeconds
-=======
-            fn() => $this->di->filesystem->size($path),
             $this->configDTO->staleGraceSeconds
->>>>>>> 63dfaa05
         );
         $snapshotMetaInfo->setDeleteCallback(function () use ($snapshotMetaInfo) {
             return $this->removeSnapshotFile($snapshotMetaInfo);
@@ -1109,47 +997,8 @@
     }
 
 
-<<<<<<< HEAD
-    /**
-     * Start the database transaction.
-     *
-     * @return void
-     */
-    public function applyTransaction()
-    {
-        if (!$this->usingTransactions()) {
-            return;
-        }
-=======
->>>>>>> 63dfaa05
-
-
-<<<<<<< HEAD
-    /**
-     * Check to see if any of the transaction was committed (if relevant), and generate a warning.
-     *
-     * @return void
-     * @throws AdaptTransactionException Thrown when the test committed the test-transaction.
-     */
-    public function checkForCommittedTransaction()
-    {
-        if (!$this->usingTransactions()) {
-            return;
-        }
-        if (!$this->dbAdapter()->reuse->wasTransactionCommitted()) {
-            return;
-        }
-
-        $this->di->log->warning(
-            "The {$this->config->testName} test committed the transaction wrapper - "
-            . "turn \$reuseTestDBs off to isolate it from other "
-            . "tests that don't commit their transactions"
-        );
-
-        throw AdaptTransactionException::testCommittedTransaction($this->config->testName);
-    }
-=======
->>>>>>> 63dfaa05
+
+
 
 
 
@@ -1202,12 +1051,7 @@
             ->builtRemotely(
                 $configDTO->shouldBuildRemotely(),
                 $configDTO->shouldBuildRemotely() ? $this->buildRemoteUrl() : null
-            )
-            ->snapshotType(
-                $configDTO->snapshotType(),
-                is_string($configDTO->useSnapshotsWhenReusingDB) ? $configDTO->useSnapshotsWhenReusingDB : null,
-                is_string($configDTO->useSnapshotsWhenNotReusingDB) ? $configDTO->useSnapshotsWhenNotReusingDB : null,
-            )
+            )->snapshotType($configDTO->snapshotType(), is_string($configDTO->useSnapshotsWhenReusingDB) ? $configDTO->useSnapshotsWhenReusingDB : null, is_string($configDTO->useSnapshotsWhenNotReusingDB) ? $configDTO->useSnapshotsWhenNotReusingDB : null)
             ->isBrowserTest($configDTO->isBrowserTest)
             ->sessionDriver($configDTO->sessionDriver)
             ->transactionReusable($configDTO->shouldUseTransaction())
@@ -1227,54 +1071,8 @@
      *
      * @return ResolvedSettingsDTO|null
      */
-    public function getResolvedSettingsDTO(): ?ResolvedSettingsDTO
+    public function getResolvedSettingsDTO()
     {
         return $this->resolvedSettingsDTO;
     }
-<<<<<<< HEAD
-
-
-
-
-
-    /**
-     * Log the details about the settings being used.
-     *
-     * @return void
-     */
-    private function logSettingsUsed()
-    {
-        $lines = $this->di->log->padList($this->resolvedSettingsDTO->renderBuildSettings());
-        $this->di->log->logBox($lines, 'Build Settings');
-
-        $lines = $this->di->log->padList($this->resolvedSettingsDTO->renderResolvedDatabaseSettings());
-        $this->di->log->logBox($lines, 'Resolved Database');
-
-//        $this->di->log->debug('Build Settings:');
-//        foreach ($lines as $line) {
-//            $this->di->log->debug($line);
-//        }
-    }
-
-    /**
-     * Log the title line.
-     *
-     * @return void
-     */
-    private function logTitle()
-    {
-        $prepLine = "Preparing the \"{$this->config->connection}\" database";
-        if ($this->shouldBuildRemotely()) {
-            $prepLine .= " remotely";
-        } elseif ($this->config->isRemoteBuild) {
-            $prepLine .= " locally, for another Adapt installation";
-        }
-
-        $this->di->log->logBox(
-            [$prepLine, "For test \"{$this->config->testName}\""],
-            'ADAPT - Preparing a Test-Database'
-        );
-    }
-=======
->>>>>>> 63dfaa05
 }