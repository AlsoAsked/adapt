<?php

namespace CodeDistortion\Adapt\Initialise;

use CodeDistortion\Adapt\AdaptDatabase;
use CodeDistortion\Adapt\DatabaseBuilder;
use CodeDistortion\Adapt\DatabaseDefinition;
use CodeDistortion\Adapt\DTO\LaravelPropBagDTO;
use CodeDistortion\Adapt\DTO\RemoteShareDTO;
use CodeDistortion\Adapt\Exceptions\AdaptBootException;
use CodeDistortion\Adapt\Exceptions\AdaptDeprecatedFeatureException;
use CodeDistortion\Adapt\LaravelAdapt;
use CodeDistortion\Adapt\PreBoot\PreBootTestLaravel;
use CodeDistortion\Adapt\Support\LaravelSupport;
use CodeDistortion\Adapt\Support\PHPSupport;
use CodeDistortion\Adapt\Support\Settings;
use Illuminate\Contracts\Console\Kernel;
use Illuminate\Contracts\Container\BindingResolutionException;
use Illuminate\Foundation\Testing\DatabaseMigrations;
use Illuminate\Foundation\Testing\DatabaseTransactions;
use Illuminate\Foundation\Testing\RefreshDatabase;
use Illuminate\Foundation\Testing\TestCase as LaravelTestCase;
use Laravel\Dusk\Browser;
use Laravel\Dusk\TestCase as DuskTestCase;
use ReflectionException;

/**
 * Allow Laravel tests to use Adapt.
 *
 * @mixin LaravelTestCase
 */
trait InitialiseAdapt
{
    /** @var PreBootTestLaravel|null Used so Laravel pre-booting code doesn't exist in InitialiseAdapt. */
    private $adaptPreBootTestLaravel;



    /**
     * Helper method to make it easier to initialise Adapt.
     *
     * @param LaravelTestCase $test The current test.
     * @return void
     */
    public static function initialiseAdaptIfNeeded($test)
    {
        $found = false;
        $traits = [AdaptDatabase::class, LaravelAdapt::class];
        foreach ($traits as $trait) {
            if (in_array($trait, class_uses_recursive(get_class($test)))) {
                $found = true;
                break;
            }
        }

        if (!$found) {
            return;
        }

        /** @var InitialiseAdapt $test */
        $test->initialiseAdapt();
    }

    /**
     * Initialise Adapt automatically.
     *
     * NOTE: This method contains code that would normally be refactored into other methods.
     *       This is so the namespace of the user-land Test class isn't muddied up with more methods than necessary.
     *
     * @before
     * @return void
     * @throws AdaptBootException When Laravel's database-building traits are also present.
     */
    public function initialiseAdapt()
    {
        // check to make sure Adapt only initialises the database/s once
        // a class property can't be used, because when running the tests with --repeat, the test object continues to
        // exist between iterations, but Laravel's app has been reset (and the database needs to be initialised again).

        // use Laravel's service container to record when this has been run
        $alreadyInitialised = false;
        try {
            $alreadyInitialised = app(Settings::LARAVEL_ALREADY_INITIALISED_SERVICE_CONTAINER_NAME);
<<<<<<< HEAD
        } catch (BindingResolutionException $exception) {
            app()->bind(Settings::LARAVEL_ALREADY_INITIALISED_SERVICE_CONTAINER_NAME, function () {
                return true;
            });
=======
        } catch (BindingResolutionException) {
            app()->bind(Settings::LARAVEL_ALREADY_INITIALISED_SERVICE_CONTAINER_NAME, fn() => true );
        } catch (ReflectionException) { // ~Laravel 5.2
            app()->bind(Settings::LARAVEL_ALREADY_INITIALISED_SERVICE_CONTAINER_NAME, fn() => true );
>>>>>>> 812050d2
        }

        // only initialise once
        if ($alreadyInitialised) {
            return;
        }



        // check to make sure Laravel's RefreshDatabase, DatabaseTransactions and DatabaseMigrations
        // traits aren't also being used
        // note: class_uses_recursive is a part of Laravel
        foreach ([RefreshDatabase::class, DatabaseTransactions::class, DatabaseMigrations::class] as $trait) {
            if (in_array($trait, class_uses_recursive(get_class($this)), true)) {
                throw AdaptBootException::laravelDatabaseTraitDetected($trait);
            }
        }



        // build a PropBagDTO containing the relevant properties this class has.
        $propNames = [
            'buildDatabases',
            'reuseTestDBs', // @deprecated
            'reuseTransaction', // @deprecated
            'transactions',
            'reuseJournal', // @deprecated
            'journals',
            'scenarioTestDBs', // @deprecated
            'scenarios',
            'useSnapshotsWhenReusingDB', // @deprecated
            'useSnapshotsWhenNotReusingDB', // @deprecated
            'snapshots',
            'preMigrationImports', // @deprecated
            'initialImports',
            'migrations',
            'seeders',
            'seeder', // for compatability with Laravel
            'seed', // for compatability with Laravel
            'remapConnections',
            'defaultConnection',
            'isBrowserTest',
            'remoteBuildUrl',
        ];
        $propBag = new LaravelPropBagDTO();
        foreach ($propNames as $propName) {
            if (property_exists(static::class, $propName)) {
                $propBag->addProp($propName, $this->$propName);
            }
        }

        // allow for a custom build process via this test class's databaseInit(…) method
        // build a closure to be called when initialising the DatabaseBuilder/s
        $buildInitCallback = null;
        $initMethod = Settings::LARAVEL_CUSTOM_BUILD_METHOD;
        if (method_exists(static::class, $initMethod)) {

            $parameterClass = PHPSupport::getClassMethodFirstParameterType(__CLASS__, $initMethod);

            $buildInitCallback = $parameterClass == DatabaseBuilder::class
                // @deprecated
                ? function (DatabaseBuilder $database) use ($initMethod) {
                    $this->$initMethod($database);
                }
                : function (DatabaseDefinition $database) use ($initMethod) {
                    $this->$initMethod($database);
                };
        }

        // detect if Pest is being used
        $usingPest = false;
        foreach (class_uses($this) as $trait) {
            if (mb_substr($trait, 0, mb_strlen('Pest\\')) == 'Pest\\') {
                $usingPest = true;
                break;
            }
        }



        // create a new pre-boot object to perform the boot work
        // allowing this trait to not contain so many things
        $this->adaptPreBootTestLaravel = new PreBootTestLaravel(
            get_class($this),
            $this->getName(),
            $propBag,
            $buildInitCallback,
            $this instanceof DuskTestCase,
            $usingPest
        );

        // callback - for compatability with Laravel's `RefreshDatabase`
        $beforeRefreshingDatabase = function () {
            if (method_exists($this, 'beforeRefreshingDatabase')) {
                $this->beforeRefreshingDatabase();
            }
        };

        // callback - for compatability with Laravel's `RefreshDatabase`
        $afterRefreshingDatabase = function () {
            if (method_exists($this, 'afterRefreshingDatabase')) {
                $this->afterRefreshingDatabase();
            }
        };

        // unset Artisan, so as to not interfere with mocks inside tests
        $unsetArtisan = function () {
            /** @var \Illuminate\Contracts\Console\Kernel $kernel */
            $kernel = $this->app[Kernel::class];
            method_exists($kernel, 'setArtisan')
                ? $kernel->setArtisan(null)
                : PHPSupport::updatePrivateProperty($kernel, 'artisan', null); // Laravel <= 5.2
        };



        // tell the test to run the set-up and tear-down methods at the right time
        /** @var $this LaravelTestCase */
        $this->afterApplicationCreated(
            function () use ($beforeRefreshingDatabase, $afterRefreshingDatabase, $unsetArtisan) {

                $this->adaptPreBootTestLaravel->adaptSetUp(
                    $beforeRefreshingDatabase,
                    $afterRefreshingDatabase,
                    $unsetArtisan
                );

                $this->beforeApplicationDestroyed(
                    function () {
                        return $this->adaptPreBootTestLaravel->adaptTearDown();
                    }
                );
            }
        );
    }



    /**
     * Let the databaseInit(…) method generate a new DatabaseDefinition.
     *
     * @param string $connection The database connection to prepare.
     * @return DatabaseDefinition
     * @throws AdaptBootException When the database name isn't valid.
     */
    protected function prepareConnection($connection): DatabaseDefinition
    {
        return $this->adaptPreBootTestLaravel->newDatabaseDefinitionFromConnection($connection);
    }

    /**
     * Let the databaseInit(…) method generate a new DatabaseBuilder.
     *
     * @deprecated
     * @param string $connection The database connection to prepare.
     * @return DatabaseBuilder
     * @throws AdaptBootException When the database name isn't valid.
     */
    protected function newBuilder($connection): DatabaseBuilder
    {
        return $this->adaptPreBootTestLaravel->newDatabaseBuilderFromConnection($connection);
    }



    /**
     * Have the Browsers pass the current (test) config to the server when they make requests.
     *
     * @deprecated
     * @see shareConfig
     * @param \Laravel\Dusk\Browser $browser     The browser to update with the current config.
     * @param \Laravel\Dusk\Browser ...$browsers Any additional browsers to update with the current config.
     * @return void
     * @throws AdaptDeprecatedFeatureException Because this method has been deprecated.
     */
    public function useCurrentConfig($browser, ...$browsers)
    {
        throw AdaptDeprecatedFeatureException::deprecatedFeatureUsed('useCurrentConfig', 'shareConfig');
    }

    /**
     * Have the Browsers pass the current (test) config to the server when they make requests.
     *
     * @deprecated
     * @param \Laravel\Dusk\Browser $browser     The browser to update with the current config.
     * @param \Laravel\Dusk\Browser ...$browsers Any additional browsers to update with the current config.
     * @return void
     */
    public function shareConfig($browser, ...$browsers)
    {
        call_user_func_array([$this, 'useAdapt'], func_get_args());
    }

    /**
     * Have the Browsers pass the current (test) config to the server when they make requests.
     *
     * @param \Laravel\Dusk\Browser $browser     The browser to update with the current config.
     * @param \Laravel\Dusk\Browser ...$browsers Any additional browsers to update with the current config.
     * @return void
     */
    public function useAdapt($browser, ...$browsers)
    {
        // normalise the list of browsers
        $allBrowsers = [];
        $browsers = array_merge([$browser], $browsers);
        foreach ($browsers as $browser) {
            $allBrowsers = array_merge(
                $allBrowsers,
                is_array($browser) ? $browser : [$browser]
            );
        }

        $connectionDBs = $this->adaptPreBootTestLaravel->buildConnectionDBsList();

        $this->adaptPreBootTestLaravel->haveBrowsersShareConfig($allBrowsers, $connectionDBs);
    }



    /**
     * Fetch the http headers that lets Adapt share the config and connections it's prepared.
     *
     * @deprecated
     * @param boolean $includeKey Include the key in the value.
     * @return array<string, string>
     */
    public static function getShareConnectionsHeaders($includeKey = false): array
    {
        // fetch the connection-databases list from Laravel
        $connectionDBs = LaravelSupport::readPreparedConnectionDBsFromFramework() ?? [];

        if (!count($connectionDBs)) {
            return [];
        }

        $remoteShareDTO = (new RemoteShareDTO())
            ->sharableConfigFile(null)
            ->connectionDBs($connectionDBs);

        $value = $includeKey
            ? Settings::REMOTE_SHARE_KEY . ": {$remoteShareDTO->buildPayload()}"
            : $remoteShareDTO->buildPayload();

        return [Settings::REMOTE_SHARE_KEY => $value];
    }

    /**
     * Fetch the http headers that lets Adapt share the config and connections it's prepared.
     *
     * @param boolean $includeKey Include the key in the value.
     * @return array<string, string>
     */
    public static function getShareHeaders($includeKey = false): array
    {
        // fetch the connection-databases list from Laravel
        $connectionDBs = LaravelSupport::readPreparedConnectionDBsFromFramework() ?? [];

        if (!count($connectionDBs)) {
            return [];
        }

        $remoteShareDTO = (new RemoteShareDTO())
            ->sharableConfigFile(null)
            ->connectionDBs($connectionDBs);

        $value = $includeKey
            ? Settings::REMOTE_SHARE_KEY . ": {$remoteShareDTO->buildPayload()}"
            : $remoteShareDTO->buildPayload();

        return [Settings::REMOTE_SHARE_KEY => $value];
    }
}<|MERGE_RESOLUTION|>--- conflicted
+++ resolved
@@ -81,17 +81,14 @@
         $alreadyInitialised = false;
         try {
             $alreadyInitialised = app(Settings::LARAVEL_ALREADY_INITIALISED_SERVICE_CONTAINER_NAME);
-<<<<<<< HEAD
         } catch (BindingResolutionException $exception) {
             app()->bind(Settings::LARAVEL_ALREADY_INITIALISED_SERVICE_CONTAINER_NAME, function () {
                 return true;
             });
-=======
-        } catch (BindingResolutionException) {
-            app()->bind(Settings::LARAVEL_ALREADY_INITIALISED_SERVICE_CONTAINER_NAME, fn() => true );
-        } catch (ReflectionException) { // ~Laravel 5.2
-            app()->bind(Settings::LARAVEL_ALREADY_INITIALISED_SERVICE_CONTAINER_NAME, fn() => true );
->>>>>>> 812050d2
+        } catch (ReflectionException $exception) { // ~Laravel 5.2
+            app()->bind(Settings::LARAVEL_ALREADY_INITIALISED_SERVICE_CONTAINER_NAME, function () {
+                return true;
+            });
         }
 
         // only initialise once
