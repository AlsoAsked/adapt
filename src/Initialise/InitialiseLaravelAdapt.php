--- conflicted
+++ resolved
@@ -219,17 +219,8 @@
      */
     private function buildBootObject(): BootTestInterface
     {
-<<<<<<< HEAD
-        return (new BootTestLaravel())->testName(get_class($this) . '::' . $this->getName())->props($this->propBag)->browserTestDetected($this->detectBrowserTest())->transactionClosure($this->adaptBuildTransactionClosure())->initCallback($this->adaptBuildInitCallback());
-=======
-        return (new BootTestLaravel())
-            ->testName(get_class($this) . '::' . $this->getName())
-            ->props($this->propBag)
-            ->browserTestDetected($this->detectBrowserTest())
-            ->transactionClosure($this->adaptBuildTransactionClosure())
-            ->initCallback($this->adaptBuildInitCallback())
+        return (new BootTestLaravel())->testName(get_class($this) . '::' . $this->getName())->props($this->propBag)->browserTestDetected($this->detectBrowserTest())->transactionClosure($this->adaptBuildTransactionClosure())->initCallback($this->adaptBuildInitCallback())
             ->ensureStorageDirExists();
->>>>>>> 3e050177
     }
 
 
