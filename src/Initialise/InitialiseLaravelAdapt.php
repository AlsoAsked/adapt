--- conflicted
+++ resolved
@@ -220,16 +220,7 @@
      */
     private function buildBootObject(): BootTestInterface
     {
-<<<<<<< HEAD
-        return (new BootTestLaravel())->testName(get_class($this) . ' - "' . $this->getName() . '"')->props($this->propBag)->browserTestDetected($this->detectBrowserTest())->transactionClosure($this->adaptBuildTransactionClosure())->initCallback($this->adaptBuildInitCallback());
-=======
-        return (new BootTestLaravel())
-            ->testName(get_class($this) . '::' . $this->getName())
-            ->props($this->propBag)
-            ->browserTestDetected($this->detectBrowserTest())
-            ->transactionClosure($this->adaptBuildTransactionClosure())
-            ->initCallback($this->adaptBuildInitCallback());
->>>>>>> 4df4508f
+        return (new BootTestLaravel())->testName(get_class($this) . '::' . $this->getName())->props($this->propBag)->browserTestDetected($this->detectBrowserTest())->transactionClosure($this->adaptBuildTransactionClosure())->initCallback($this->adaptBuildInitCallback());
     }
 
 
@@ -274,30 +265,11 @@
                     $dispatcher = $connection->getEventDispatcher();
                     $connection->unsetEventDispatcher();
 
-<<<<<<< HEAD
                     try {
-=======
-            $this->beforeApplicationDestroyed(
-                function () use ($database, $conn, $useEventDispatcher) {
-                    $connection = $database->connection($conn);
-                    if ($useEventDispatcher) {
-                        $dispatcher = $connection->getEventDispatcher();
-                        $connection->unsetEventDispatcher();
-
-                        try {
-                            $connection->rollback();
-                        } catch (PDOException $e) {
-                            // act gracefully if the transaction was committed already
-                            // a committed transaction is checked for before this code runs
-                        }
-
-                        $connection->setEventDispatcher($dispatcher);
-                        $connection->disconnect();
-                    } else {
->>>>>>> 4df4508f
                         $connection->rollback();
                     } catch (PDOException $e) {
                         // act gracefully if the transaction was committed already
+                        // a committed transaction is checked for before this code runs
                     }
 
                     $connection->setEventDispatcher($dispatcher);
