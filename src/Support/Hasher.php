--- conflicted
+++ resolved
@@ -86,7 +86,7 @@
      * @param boolean $useBuildHash Use the current build-hash (if available).
      * @return string
      */
-    public function getBuildHashFilenamePart(bool $useBuildHash = true): string
+    public function getBuildHashFilenamePart($useBuildHash = true): string
     {
         $buildHash = $useBuildHash && $this->getBuildHash()
             ? $this->getBuildHash()
@@ -103,17 +103,13 @@
      * @return string|null
      * @throws AdaptConfigException When a directory or file could not be opened.
      */
-    public function getBuildHash(): ?string
-    {
-<<<<<<< HEAD
-        return self::$buildHash = self::$buildHash ?? $this->generateBuildHash();
-=======
+    public function getBuildHash()
+    {
         if (!$this->configDTO->checkForSourceChanges || !$this->configDTO->dbSupportsReUse) {
             return null;
         }
 
-        return self::$buildHash ??= $this->generateBuildHash();
->>>>>>> e21ad453
+        return self::$buildHash = self::$buildHash ?? $this->generateBuildHash();
     }
 
     /**
@@ -125,7 +121,7 @@
      * @return string|null
      * @throws AdaptConfigException When a directory or file could not be opened.
      */
-    private function generateBuildHash(): ?string
+    private function generateBuildHash()
     {
         $logTimer = $this->di->log->newTimer();
 
@@ -284,7 +280,7 @@
      *
      * @return string|null
      */
-    public function currentSnapshotHash(): ?string
+    public function currentSnapshotHash()
     {
         return $this->currentSnapshotHash = $this->currentSnapshotHash ?? $this->generateSnapshotHash($this->configDTO->pickSeedersToInclude());
     }
@@ -300,7 +296,7 @@
      * @param string[] $seeders The seeders that will be run.
      * @return string|null
      */
-    private function generateSnapshotHash(array $seeders): ?string
+    private function generateSnapshotHash(array $seeders)
     {
         if (!$this->configDTO->dbSupportsSnapshots) {
             return null;
@@ -321,7 +317,7 @@
      *
      * @return string|null
      */
-    public function currentScenarioHash(): ?string
+    public function currentScenarioHash()
     {
         return $this->currentScenarioHash = $this->currentScenarioHash ?? $this->generateScenarioHash($this->configDTO->pickSeedersToInclude());
     }
@@ -337,7 +333,7 @@
      * @param string[] $seeders The seeders that will be run.
      * @return string|null
      */
-    private function generateScenarioHash(array $seeders): ?string
+    private function generateScenarioHash(array $seeders)
     {
         if (!$this->configDTO->usingScenarioTestDBs()) {
             return null;
