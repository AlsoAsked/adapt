--- conflicted
+++ resolved
@@ -12,31 +12,17 @@
 {
     use InjectTrait;
 
-<<<<<<< HEAD
-    /** @var string|null Hash of all files that CAN be used to build databases - which may affect the db when changed. */
-    private static $buildHash;
-
-    /** @var string[] Build-hashes of remote Adapt installations. */
-    private static $remoteBuildHashes = [];
-
-    /** @var string|null The scenario-hash representing the way the database is to be built. */
-    private $currentScenarioHash;
-
-    /** @var string|null The snapshot scenario-hash representing the way the database is to be built. */
-    private $currentSnapshotHash;
-=======
     /** @var string|null Checksum of all files that CAN be used to build databases - which may affect the db when changed. */
-    private static ?string $buildChecksum = null;
+    private static $buildChecksum;
 
     /** @var string[] Build-checksums of remote Adapt installations. */
-    private static array $remoteBuildChecksums = [];
+    private static $remoteBuildChecksums = [];
 
     /** @var string|null The snapshot scenario-checksum representing the way the database is to be built. */
-    private ?string $currentSnapshotChecksum = null;
+    private $currentSnapshotChecksum;
 
     /** @var string|null The scenario-checksum representing the way the database is to be built. */
-    private ?string $currentScenarioChecksum = null;
->>>>>>> a67beb6d
+    private $currentScenarioChecksum;
 
 
 
@@ -59,11 +45,7 @@
      * @param string|null $buildChecksum The pre-calculated build-checksum (or null).
      * @return void
      */
-<<<<<<< HEAD
-    public static function buildHashWasPreCalculated($buildHash)
-=======
-    public static function buildChecksumWasPreCalculated(?string $buildChecksum): void
->>>>>>> a67beb6d
+    public static function buildChecksumWasPreCalculated($buildChecksum)
     {
         if (!$buildChecksum) {
             return;
@@ -80,11 +62,7 @@
      * @param string $buildChecksum  The build-checksum that the remote Adapt installation calculated.
      * @return void
      */
-<<<<<<< HEAD
-    public static function rememberRemoteBuildHash($remoteBuildUrl, $buildHash)
-=======
-    public static function rememberRemoteBuildChecksum(string $remoteBuildUrl, string $buildChecksum): void
->>>>>>> a67beb6d
+    public static function rememberRemoteBuildChecksum($remoteBuildUrl, $buildChecksum)
     {
         self::$remoteBuildChecksums[$remoteBuildUrl] = $buildChecksum;
     }
@@ -95,11 +73,7 @@
      * @param string $remoteBuildUrl The remote-build url.
      * @return string|null
      */
-<<<<<<< HEAD
-    public static function getRemoteBuildHash($remoteBuildUrl)
-=======
-    public static function getRemoteBuildChecksum(string $remoteBuildUrl): ?string
->>>>>>> a67beb6d
+    public static function getRemoteBuildChecksum($remoteBuildUrl)
     {
         return self::$remoteBuildChecksums[$remoteBuildUrl] ?? null;
     }
@@ -114,11 +88,7 @@
      *                                  config.
      * @return string
      */
-<<<<<<< HEAD
-    public function getBuildHashFilenamePart($useBuildHash = true, $force = false): string
-=======
-    public function getBuildChecksumFilenamePart(bool $useBuildChecksum = true, bool $force = false): string
->>>>>>> a67beb6d
+    public function getBuildChecksumFilenamePart($useBuildChecksum = true, $force = false): string
     {
         $buildChecksum = $useBuildChecksum && $this->getBuildChecksum($force)
             ? $this->getBuildChecksum($force)
@@ -136,28 +106,17 @@
      * @return string|null
      * @throws AdaptConfigException When a directory or file could not be opened.
      */
-<<<<<<< HEAD
-    public function getBuildHash($force = false)
+    public function getBuildChecksum($force = false)
     {
         if ($force) {
-            return self::$buildHash = self::$buildHash ?? $this->generateBuildHash();
-=======
-    public function getBuildChecksum(bool $force = false): ?string
-    {
-        if ($force) {
-            return self::$buildChecksum ??= $this->generateBuildChecksum();
->>>>>>> a67beb6d
+            return self::$buildChecksum = self::$buildChecksum ?? $this->generateBuildChecksum();
         }
 
         if (!$this->configDTO->cacheInvalidationMethod || !$this->configDTO->dbSupportsReUse) {
             return null;
         }
 
-<<<<<<< HEAD
-        return self::$buildHash = self::$buildHash ?? $this->generateBuildHash();
-=======
-        return self::$buildChecksum ??= $this->generateBuildChecksum();
->>>>>>> a67beb6d
+        return self::$buildChecksum = self::$buildChecksum ?? $this->generateBuildChecksum();
     }
 
     /**
@@ -357,16 +316,9 @@
      *
      * @return string|null
      */
-<<<<<<< HEAD
-    public function currentSnapshotHash()
-    {
-        return $this->currentSnapshotHash = $this->currentSnapshotHash ?? $this->generateSnapshotHash($this->configDTO->pickSeedersToInclude());
-=======
-    public function currentSnapshotChecksum(): ?string
-    {
-        return $this->currentSnapshotChecksum
-            ??= $this->generateSnapshotChecksum($this->configDTO->pickSeedersToInclude());
->>>>>>> a67beb6d
+    public function currentSnapshotChecksum()
+    {
+        return $this->currentSnapshotChecksum = $this->currentSnapshotChecksum ?? $this->generateSnapshotChecksum($this->configDTO->pickSeedersToInclude());
     }
 
     /**
@@ -380,11 +332,7 @@
      * @param string[] $seeders The seeders that will be run.
      * @return string|null
      */
-<<<<<<< HEAD
-    private function generateSnapshotHash(array $seeders)
-=======
-    private function generateSnapshotChecksum(array $seeders): ?string
->>>>>>> a67beb6d
+    private function generateSnapshotChecksum(array $seeders)
     {
         if (!$this->configDTO->dbSupportsSnapshots) {
             return null;
@@ -408,16 +356,9 @@
      *
      * @return string|null
      */
-<<<<<<< HEAD
-    public function currentScenarioHash()
-    {
-        return $this->currentScenarioHash = $this->currentScenarioHash ?? $this->generateScenarioHash($this->configDTO->pickSeedersToInclude());
-=======
-    public function currentScenarioChecksum(): ?string
-    {
-        return $this->currentScenarioChecksum
-            ??= $this->generateScenarioChecksum($this->configDTO->pickSeedersToInclude());
->>>>>>> a67beb6d
+    public function currentScenarioChecksum()
+    {
+        return $this->currentScenarioChecksum = $this->currentScenarioChecksum ?? $this->generateScenarioChecksum($this->configDTO->pickSeedersToInclude());
     }
 
     /**
@@ -431,11 +372,7 @@
      * @param string[] $seeders The seeders that will be run.
      * @return string|null
      */
-<<<<<<< HEAD
-    private function generateScenarioHash(array $seeders)
-=======
-    private function generateScenarioChecksum(array $seeders): ?string
->>>>>>> a67beb6d
+    private function generateScenarioChecksum(array $seeders)
     {
         if (!$this->configDTO->usingScenarioTestDBs()) {
             return null;
@@ -464,11 +401,7 @@
      * @param string $filename The prefix that needs to be found.
      * @return boolean
      */
-<<<<<<< HEAD
-    public function filenameHasBuildHash($filename): bool
-=======
-    public function filenameHasBuildChecksum(string $filename): bool
->>>>>>> a67beb6d
+    public function filenameHasBuildChecksum($filename): bool
     {
         // let the filename match the current build-checksum, and also the null build-checksum
         $buildChecksumParts = [
@@ -496,11 +429,7 @@
      * @param string[] $seeders The seeders that are included in the snapshot.
      * @return string
      */
-<<<<<<< HEAD
-    public function generateSnapshotFilenameHashPart($seeders): string
-=======
-    public function generateSnapshotFilenameChecksumPart(array $seeders): string
->>>>>>> a67beb6d
+    public function generateSnapshotFilenameChecksumPart($seeders): string
     {
         return $this->joinNameParts([
             $this->getBuildChecksumFilenamePart(),
@@ -517,11 +446,7 @@
      * @param string   $databaseModifier The modifier to use (e.g. ParaTest suffix).
      * @return string
      */
-<<<<<<< HEAD
-    public function generateDatabaseNameHashPart($seeders, $databaseModifier): string
-=======
-    public function generateDatabaseNameChecksumPart(array $seeders, string $databaseModifier): string
->>>>>>> a67beb6d
+    public function generateDatabaseNameChecksumPart($seeders, $databaseModifier): string
     {
         return $this->joinNameParts([
             $this->getBuildChecksumFilenamePart(),
