--- conflicted
+++ resolved
@@ -12,23 +12,15 @@
 {
     use InjectTrait;
 
-<<<<<<< HEAD
-    /** @var string|null The hash files that may affect the db - based on the files and dirs in hashPaths etc. */
-    private static $sourceFilesHash;
-
-    /** @var string|null The hash representing the way the database is built. */
-    private $scenarioHash;
-=======
     /** @var string|null Hash of all files that CAN be used to build databases - which may affect the db when changed. */
-    private static ?string $buildHash = null;
+    private static $buildHash;
 
     /** @var string|null The scenario-hash representing the way the database is to be built. */
-    private ?string $currentScenarioHash = null;
+    private $currentScenarioHash;
 
     /** @var string|null The snapshot scenario-hash representing the way the database is to be built. */
-    private ?string $currentSnapshotHash = null;
-
->>>>>>> c8260bb9
+    private $currentSnapshotHash;
+
 
 
     /**
@@ -50,11 +42,7 @@
      */
     public function getBuildHash(): string
     {
-<<<<<<< HEAD
-        return self::$sourceFilesHash = self::$sourceFilesHash ?? $this->generateSourceFilesHash();
-=======
-        return self::$buildHash ??= $this->generateBuildHash();
->>>>>>> c8260bb9
+        return self::$buildHash = self::$buildHash ?? $this->generateBuildHash();
     }
 
     /**
@@ -222,11 +210,7 @@
      */
     public function currentSnapshotHash(): string
     {
-<<<<<<< HEAD
-        return $this->scenarioHash = $this->scenarioHash ?? $this->generateScenarioHash($this->config->pickSeedersToInclude());
-=======
-        return $this->currentSnapshotHash ??= $this->generateSnapshotHash($this->config->pickSeedersToInclude());
->>>>>>> c8260bb9
+        return $this->currentSnapshotHash = $this->currentSnapshotHash ?? $this->generateSnapshotHash($this->config->pickSeedersToInclude());
     }
 
     /**
@@ -256,7 +240,7 @@
      */
     public function currentScenarioHash(): string
     {
-        return $this->currentScenarioHash ??= $this->generateScenarioHash($this->config->pickSeedersToInclude());
+        return $this->currentScenarioHash = $this->currentScenarioHash ?? $this->generateScenarioHash($this->config->pickSeedersToInclude());
     }
 
     /**
@@ -268,11 +252,7 @@
      * @param string[] $seeders The seeders that will be run.
      * @return string
      */
-<<<<<<< HEAD
-    public function generateDBNameHash($seeders, $databaseModifier): string
-=======
     private function generateScenarioHash(array $seeders): string
->>>>>>> c8260bb9
     {
         return md5(serialize([
             'snapshotHash' => $this->generateSnapshotHash($seeders),
@@ -292,7 +272,7 @@
      * @param string $filename The prefix that needs to be found.
      * @return boolean
      */
-    public function filenameHasBuildHash(string $filename): bool
+    public function filenameHasBuildHash($filename): bool
     {
         $buildHashPart = mb_substr($this->getBuildHash(), 0, 6);
         return (bool) preg_match(
@@ -308,11 +288,7 @@
      * @param string[] $seeders The seeders that are included in the snapshot.
      * @return string
      */
-<<<<<<< HEAD
-    public function generateSnapshotHash($seeders): string
-=======
-    public function generateSnapshotFilenameHashPart(array $seeders): string
->>>>>>> c8260bb9
+    public function generateSnapshotFilenameHashPart($seeders): string
     {
         return mb_substr($this->getBuildHash(), 0, 6)
             . '-'
@@ -328,11 +304,7 @@
      * @param string   $databaseModifier The modifier to use (e.g. ParaTest suffix).
      * @return string
      */
-<<<<<<< HEAD
-    public function filenameHasSourceFilesHash($filename): bool
-=======
-    public function generateDatabaseNameHashPart(array $seeders, string $databaseModifier): string
->>>>>>> c8260bb9
+    public function generateDatabaseNameHashPart($seeders, $databaseModifier): string
     {
         return mb_substr($this->getBuildHash(), 0, 6)
             . '-'
