<?php

namespace CodeDistortion\Adapt\Support;

use CodeDistortion\Adapt\Adapters\LaravelMySQL\LaravelMySQLSnapshot;
use CodeDistortion\Adapt\DTO\ResolvedSettingsDTO;

/**
 * Common Adapt settings.
 */
class Settings
{
    /** @var string The name of the Adapt config file. */
    const LARAVEL_CONFIG_NAME = 'code_distortion.adapt';

    /** @var string The .env.testing file to use. */
    const LARAVEL_ENV_TESTING_FILE = '.env.testing';

    /** @var string The test-class method that can be added to define a custom way of building the databases. */
    const LARAVEL_CUSTOM_BUILD_METHOD = 'databaseInit';

    /** @var string The prefix common for all Adapt tables. */
    const ADAPT_TABLE_PREFIX = '____adapt_';

    /** @var integer The number of seconds grace-period before stale databases & snapshot files are to be deleted. */
    const DEFAULT_STALE_GRACE_SECONDS = 14400; // 4 hours



    /** @var string The table that contains Adapt's re-use meta-information. */
    const REUSE_TABLE = self::ADAPT_TABLE_PREFIX . '___';

    /** @var string A version representing the way the reuse-table is structured and used. */
    const REUSE_TABLE_VERSION = '5';



    /** @var string The journal table containing details about each table. */
    const VERIFICATION_TABLE = self::ADAPT_TABLE_PREFIX . 'verification____';



    /** @var string The path that browsers connect to initially (when browser testing) so cookies can then be set. */
    const INITIAL_BROWSER_COOKIE_REQUEST_PATH = '/____adapt____/cookie';



<<<<<<< HEAD
    /**
     * Included when preparing a database remotely between Adapt installations. Mismatches cause an exception.
     *
     * @var integer
     */
    const CONFIG_DTO_VERSION = 2;

    /** @var integer Included in the remote-share payload between Adapt installations. Mismatches cause an exception. */
    const REMOTE_SHARE_DTO_VERSION = 2;
=======
    /** @var integer Included when prepping a db remotely between Adapt installations. Mismatch causes an exception. */
    public const CONFIG_DTO_VERSION = 3;

    /** @var integer Included in the remote-share payload between Adapt installations. Mismatch causes an exception. */
    public const REMOTE_SHARE_DTO_VERSION = 3;
>>>>>>> e21ad453

    /** @var string The cookie/http-header used to pass the remote-share date between Adapt installations. */
    const REMOTE_SHARE_KEY = 'adapt-remote-share';

    /** @var string The path used by Adapt when instructing another installation of Adapt to build a database. */
    const REMOTE_BUILD_REQUEST_PATH = '/____adapt____/remote-build';

    /** @var string The name of the singleton that's registered with Laravel, contains the connection database list. */
    const REMOTE_SHARE_CONNECTIONS_SINGLETON_NAME = 'adapt-connection-dbs';



    /** @var string The journal table keeping track of which tables have changed. */
    const JOURNAL_CHANGE_TRACKER_TABLE = self::ADAPT_TABLE_PREFIX . 'journal_change_tracker____';

    /** @var string The prefix to use for journal tables. */
    const JOURNAL_TABLE_PREFIX = self::ADAPT_TABLE_PREFIX . 'journal_';

    /** @var string The prefix to use for journal triggers. */
    const JOURNAL_TRIGGER_PREFIX = self::ADAPT_TABLE_PREFIX . 'journal_trigger_';



    /**
     * A place for BootTestAbstract's first-test flag, which can't have its own
     * (it's not shared between the test-classes the trait is included in).
     *
     * @var boolean
     */
    public static $isFirstTest = true;

    /** @var ResolvedSettingsDTO[] The ResolvedSettingsDTOs from recently built databases. */
    public static $resolvedSettingsDTOs = [];





    /**
     * Reset anything that should be reset between internal tests of the Adapt package.
     *
     * @return void
     */
    public static function resetStaticProps()
    {
        static::$isFirstTest = true;
        Settings::$resolvedSettingsDTOs = [];
        Hasher::resetStaticProps();
        LaravelMySQLSnapshot::resetStaticProps();
    }



    /**
     * Get a recently resolved ResolvedSettingsDTO.
     *
     * @param string|null $currentScenarioHash The scenario-hash to return for.
     * @return ResolvedSettingsDTO|null
     */
<<<<<<< HEAD
    public static function getResolvedSettingsDTO($currentScenarioHash)
=======
    public static function getResolvedSettingsDTO(?string $currentScenarioHash): ?ResolvedSettingsDTO
>>>>>>> e21ad453
    {
        return Settings::$resolvedSettingsDTOs[$currentScenarioHash] ?? null;
    }

    /**
     * Store recently resolved ResolvedSettingsDTO for reference later.
     *
     * @param string|null         $currentScenarioHash The scenario-hash to store this against.
     * @param ResolvedSettingsDTO $resolvedSettingsDTO A recently resolved ResolvedSettingsDTO.
     * @return void
     */
    public static function storeResolvedSettingsDTO(
<<<<<<< HEAD
        $currentScenarioHash,
        $resolvedSettingsDTO
    ) {
=======
        ?string $currentScenarioHash,
        ResolvedSettingsDTO $resolvedSettingsDTO
    ): void {
>>>>>>> e21ad453
        Settings::$resolvedSettingsDTOs[$currentScenarioHash] = $resolvedSettingsDTO;
    }
}<|MERGE_RESOLUTION|>--- conflicted
+++ resolved
@@ -45,23 +45,11 @@
 
 
 
-<<<<<<< HEAD
-    /**
-     * Included when preparing a database remotely between Adapt installations. Mismatches cause an exception.
-     *
-     * @var integer
-     */
-    const CONFIG_DTO_VERSION = 2;
-
-    /** @var integer Included in the remote-share payload between Adapt installations. Mismatches cause an exception. */
-    const REMOTE_SHARE_DTO_VERSION = 2;
-=======
     /** @var integer Included when prepping a db remotely between Adapt installations. Mismatch causes an exception. */
-    public const CONFIG_DTO_VERSION = 3;
+    const CONFIG_DTO_VERSION = 3;
 
     /** @var integer Included in the remote-share payload between Adapt installations. Mismatch causes an exception. */
-    public const REMOTE_SHARE_DTO_VERSION = 3;
->>>>>>> e21ad453
+    const REMOTE_SHARE_DTO_VERSION = 3;
 
     /** @var string The cookie/http-header used to pass the remote-share date between Adapt installations. */
     const REMOTE_SHARE_KEY = 'adapt-remote-share';
@@ -121,11 +109,7 @@
      * @param string|null $currentScenarioHash The scenario-hash to return for.
      * @return ResolvedSettingsDTO|null
      */
-<<<<<<< HEAD
     public static function getResolvedSettingsDTO($currentScenarioHash)
-=======
-    public static function getResolvedSettingsDTO(?string $currentScenarioHash): ?ResolvedSettingsDTO
->>>>>>> e21ad453
     {
         return Settings::$resolvedSettingsDTOs[$currentScenarioHash] ?? null;
     }
@@ -138,15 +122,9 @@
      * @return void
      */
     public static function storeResolvedSettingsDTO(
-<<<<<<< HEAD
         $currentScenarioHash,
         $resolvedSettingsDTO
     ) {
-=======
-        ?string $currentScenarioHash,
-        ResolvedSettingsDTO $resolvedSettingsDTO
-    ): void {
->>>>>>> e21ad453
         Settings::$resolvedSettingsDTOs[$currentScenarioHash] = $resolvedSettingsDTO;
     }
 }