<?php

namespace CodeDistortion\Adapt\Support;

use CodeDistortion\Adapt\Adapters\LaravelMySQL\LaravelMySQLSnapshot;
use CodeDistortion\Adapt\Adapters\LaravelPostgreSQL\LaravelPostgreSQLSnapshot;
use CodeDistortion\Adapt\DTO\ResolvedSettingsDTO;
use CodeDistortion\Adapt\DTO\VersionsDTO;

/**
 * Common Adapt settings.
 */
class Settings
{
    /** @var string The current package version number. */
<<<<<<< HEAD
    const PACKAGE_VERSION = '0.12.8';
=======
    public const PACKAGE_VERSION = '0.12.9';
>>>>>>> 4e5bdbde

    /** @var string The name of the Adapt config file. */
    const LARAVEL_CONFIG_NAME = 'code_distortion.adapt';

    /** @var string The config file that gets published. */
    const LARAVEL_PUBLISHABLE_CONFIG = '/config/config.publishable.php';

    /** @var string The config file that gets used. */
    const LARAVEL_REAL_CONFIG = '/config/config.real.php';

    /** @var string The .env.testing file to use. */
    const LARAVEL_ENV_TESTING_FILE = '.env.testing';

    /** @var string The test-class method that can be added to define a custom way of building the databases. */
    const LARAVEL_CUSTOM_BUILD_METHOD = 'databaseInit';

    /** @var string The service container name to use when checking to see if Adapt has already initialised the dbs. */
    const LARAVEL_ALREADY_INITIALISED_SERVICE_CONTAINER_NAME = 'adapt-already-initialised';

    /** @var string The prefix common for all Adapt tables. */
    const ADAPT_TABLE_PREFIX = '____adapt_';

    /** @var integer The number of seconds grace-period before stale databases & snapshot files are to be deleted. */
    const DEFAULT_STALE_GRACE_SECONDS = 14400; // 4 hours



    /** @var string The table that contains Adapt's re-use meta-information. */
    const REUSE_TABLE = self::ADAPT_TABLE_PREFIX . '___';

    /** @var string A version representing the way the reuse-table is structured and used. */
    const REUSE_TABLE_VERSION = '7';



    /** @var string The journal table containing details about each table. */
    const VERIFICATION_TABLE = self::ADAPT_TABLE_PREFIX . 'verification____';



    /** @var string The path that browsers connect to initially (when browser testing) so cookies can then be set. */
    const INITIAL_BROWSER_COOKIE_REQUEST_PATH = '/____adapt____/cookie';



    /** @var integer Included when prepping a db remotely between Adapt installations. Mismatch causes an exception. */
    const CONFIG_DTO_VERSION = 7;

    /** @var integer Included in the remote-share payload between Adapt installations. Mismatch causes an exception. */
    const REMOTE_SHARE_DTO_VERSION = 7;

    /** @var string The cookie/http-header used to pass the remote-share date between Adapt installations. */
    const REMOTE_SHARE_KEY = 'adapt-remote-share';

    /** @var string The path used by Adapt when instructing another installation of Adapt to build a database. */
    const REMOTE_BUILD_REQUEST_PATH = '/____adapt____/remote-build';

    /** @var string The name of the singleton that's registered with Laravel, contains the connection database list. */
    const REMOTE_SHARE_CONNECTIONS_SINGLETON_NAME = 'adapt-connection-dbs';

    /** @var string The name used to store the remote-build response in the service container. */
    const SERVICE_CONTAINER_REMOTE_BUILD_RESPONSE = 'adapt-remote-build-response';



    /** @var string The journal table keeping track of which tables have changed. */
    const JOURNAL_CHANGE_TRACKER_TABLE = self::ADAPT_TABLE_PREFIX . 'journal_change_tracker____';

    /** @var string The prefix to use for journal tables. */
    const JOURNAL_TABLE_PREFIX = self::ADAPT_TABLE_PREFIX . 'journal_';

    /** @var string The prefix to use for journal triggers. */
    const JOURNAL_TRIGGER_PREFIX = self::ADAPT_TABLE_PREFIX . 'journal_trigger_';



    /** @var string|null The project root directory (for use when running Adapt tests). */
    private static ?string $projectRootDir = null;

    /** @var ResolvedSettingsDTO[] The ResolvedSettingsDTOs from recently built databases. */
<<<<<<< HEAD
    public static $resolvedSettingsDTOs = [];

    /** @var VersionsDTO[] The VersionsDTO from recently built databases. */
    public static $resolvedVersionsDTOs = [];

    /** @var string[] Connections whose database have been cleaned up already. */
    public static $purgedConnections = [];

    /** @var boolean Whether the snapshots have been cleaned up yet or not. */
    public static $hasPurgedSnapshots = false;

    /** @var boolean Whether orphaned sharable config files have been removed yet or not. */
    public static $removeOrphanedConfigs = false;
=======
    private static array $resolvedSettingsDTOs = [];

    /** @var VersionsDTO[] The VersionsDTO from recently built databases. */
    private static array $resolvedVersionsDTOs = [];

    /** @var string[] Connections whose database have been cleaned up already. */
    private static array $purgedConnections = [];

    /** @var boolean Whether the snapshots have been cleaned up yet or not. */
    private static bool $hasPurgedSnapshots = false;

    /** @var boolean Whether orphaned sharable config files have been removed yet or not. */
    private static bool $removeOrphanedConfigs = false;
>>>>>>> 4e5bdbde



    /**
     * Reset anything that should be reset between internal tests of the Adapt package.
     *
     * @internal
     *
     * @return void
     */
    public static function resetStaticProps()
    {
        self::$resolvedSettingsDTOs = [];
        self::$resolvedVersionsDTOs = [];
        self::$hasPurgedSnapshots = false;
        self::$purgedConnections = [];
        Hasher::resetStaticProps();
        LaravelMySQLSnapshot::resetStaticProps();
        LaravelPostgreSQLSnapshot::resetStaticProps();
    }



    /**
     * Retrieve the project root directory (for use when running Adapt tests).
     *
     * @internal
     *
     * @return string|null
     */
    public static function getProjectRootDir(): ?string
    {
        return self::$projectRootDir;
    }

    /**
     * Retrieve the project root directory (for use when running Adapt tests).
     *
     * @internal
     *
     * @param string $dir The project root directory.
     * @return void
     */
    public static function setProjectRootDir(string $dir): void
    {
        self::$projectRootDir = rtrim($dir, DIRECTORY_SEPARATOR) . DIRECTORY_SEPARATOR;
    }



    /**
     * Get a recently resolved ResolvedSettingsDTO.
     *
     * @internal
     *
     * @param string|null $currentScenarioChecksum The scenario-checksum to return for.
     * @return ResolvedSettingsDTO|null
     */
    public static function getResolvedSettingsDTO($currentScenarioChecksum)
    {
        return self::$resolvedSettingsDTOs[$currentScenarioChecksum] ?? null;
    }

    /**
     * Store recently resolved ResolvedSettingsDTO for reference later.
     *
     * @internal
     *
     * @param string|null         $currentScenarioChecksum The scenario-checksum to store this against.
     * @param ResolvedSettingsDTO $resolvedSettingsDTO     A recently resolved ResolvedSettingsDTO.
     * @return void
     */
    public static function storeResolvedSettingsDTO(
<<<<<<< HEAD
        $currentScenarioChecksum,
        $resolvedSettingsDTO
    ) {
        Settings::$resolvedSettingsDTOs[$currentScenarioChecksum] = $resolvedSettingsDTO;
=======
        ?string $currentScenarioChecksum,
        ResolvedSettingsDTO $resolvedSettingsDTO
    ): void {
        self::$resolvedSettingsDTOs[$currentScenarioChecksum] = $resolvedSettingsDTO;
>>>>>>> 4e5bdbde
    }



    /**
     * Get a recently resolved VersionsDTO.
     *
     * @internal
     *
     * @param string      $connection The connection being used.
     * @param string|null $driver     The driver being used.
     * @return ResolvedSettingsDTO|null
     */
    public static function getResolvedVersionsDTO($connection, $driver)
    {
        return self::$resolvedVersionsDTOs[$connection][(string) $driver] ?? null;
    }

    /**
     * Store recently resolved VersionsDTO for reference later.
     *
     * @internal
     *
     * @param string      $connection  The connection being used.
     * @param string|null $driver      The driver being used.
     * @param VersionsDTO $versionsDTO A recently resolved ResolvedSettingsDTO.
     * @return void
     */
    public static function storeResolvedVersionsDTO(
<<<<<<< HEAD
        $connection,
        $driver,
        $versionsDTO
    ) {
        Settings::$resolvedVersionsDTOs[$connection][(string) $driver] = $versionsDTO;
=======
        string $connection,
        ?string $driver,
        VersionsDTO $versionsDTO
    ): void {
        self::$resolvedVersionsDTOs[$connection][(string) $driver] = $versionsDTO;
>>>>>>> 4e5bdbde
    }



    /**
     * Check if a connection's databases have been purged.
     *
     * @internal
     *
     * @param string $connection The connection to check.
     * @return boolean
     */
    public static function getHasPurgedConnection($connection): bool
    {
        return in_array($connection, static::$purgedConnections);
    }

    /**
     * Record that a connection's databases have been purged.
     *
     * @internal
     *
     * @param string $connection The connection to record.
     * @return void
     */
    public static function setHasPurgedConnection($connection)
    {
        static::$purgedConnections[] = $connection;
    }

    /**
     * Get the has-purged-snapshots value.
     *
     * @internal
     *
     * @return boolean
     */
    public static function getHasPurgedSnapshots(): bool
    {
        return static::$hasPurgedSnapshots;
    }

    /**
     * Set the has-purged-snapshots value.
     *
     * @internal
     *
     * @return void
     */
    public static function setHasPurgedSnapshots()
    {
        static::$hasPurgedSnapshots = true;
    }

    /**
     * Get the has-removed-orphaned-configs value.
     *
     * @internal
     *
     * @return boolean
     */
    public static function getHasRemovedOrphanedConfigs(): bool
    {
        return static::$removeOrphanedConfigs;
    }

    /**
     * Set the has-removed-orphaned-configs value.
     *
     * @internal
     *
     * @return void
     */
    public static function setHasRemovedOrphanedConfigs()
    {
        static::$removeOrphanedConfigs = true;
    }





    /**
     * Resolve the base storage directory.
     *
     * @internal
     *
     * @param string      $baseDir  The base directory for all stored files.
     * @param string|null $filename An optional filename to add.
     * @return string
     */
    public static function baseStorageDir($baseDir, $filename = null): string
    {
        return self::buildDir($baseDir, $filename);
    }

    /**
     * Resolve the database storage directory.
     *
     * @internal
     *
     * @param string      $baseDir  The base directory for all stored files.
     * @param string|null $filename An optional filename to add.
     * @return string
     */
    public static function databaseDir($baseDir, $filename = null): string
    {
        return self::buildDir("$baseDir/databases", $filename);
    }

    /**
     * Resolve the snapshot storage directory.
     *
     * @internal
     *
     * @param string      $baseDir  The base directory for all stored files.
     * @param string|null $filename An optional filename to add.
     * @return string
     */
    public static function snapshotDir($baseDir, $filename = null): string
    {
        return self::buildDir("$baseDir/snapshots", $filename);
    }

    /**
     * Resolve the share-config storage directory.
     *
     * @internal
     *
     * @param string      $baseDir  The base directory for all stored files.
     * @param string|null $filename An optional filename to add.
     * @return string
     */
    public static function shareConfigDir($baseDir, $filename = null): string
    {
        return self::buildDir("$baseDir/share-configs", $filename);
    }

    /**
     * Append a filename to a directory.
     *
     * @internal
     *
     * @param string      $dir      The directory to use.
     * @param string|null $filename The filename to add (optional).
     * @return string
     */
    private static function buildDir(string $dir, $filename = null): string
    {
        return mb_strlen((string) $filename) ? "$dir/$filename" : "$dir";
    }
}<|MERGE_RESOLUTION|>--- conflicted
+++ resolved
@@ -13,11 +13,7 @@
 class Settings
 {
     /** @var string The current package version number. */
-<<<<<<< HEAD
-    const PACKAGE_VERSION = '0.12.8';
-=======
-    public const PACKAGE_VERSION = '0.12.9';
->>>>>>> 4e5bdbde
+    const PACKAGE_VERSION = '0.12.9';
 
     /** @var string The name of the Adapt config file. */
     const LARAVEL_CONFIG_NAME = 'code_distortion.adapt';
@@ -95,38 +91,22 @@
 
 
     /** @var string|null The project root directory (for use when running Adapt tests). */
-    private static ?string $projectRootDir = null;
+    private static $projectRootDir;
 
     /** @var ResolvedSettingsDTO[] The ResolvedSettingsDTOs from recently built databases. */
-<<<<<<< HEAD
-    public static $resolvedSettingsDTOs = [];
+    private static $resolvedSettingsDTOs = [];
 
     /** @var VersionsDTO[] The VersionsDTO from recently built databases. */
-    public static $resolvedVersionsDTOs = [];
+    private static $resolvedVersionsDTOs = [];
 
     /** @var string[] Connections whose database have been cleaned up already. */
-    public static $purgedConnections = [];
+    private static $purgedConnections = [];
 
     /** @var boolean Whether the snapshots have been cleaned up yet or not. */
-    public static $hasPurgedSnapshots = false;
+    private static $hasPurgedSnapshots = false;
 
     /** @var boolean Whether orphaned sharable config files have been removed yet or not. */
-    public static $removeOrphanedConfigs = false;
-=======
-    private static array $resolvedSettingsDTOs = [];
-
-    /** @var VersionsDTO[] The VersionsDTO from recently built databases. */
-    private static array $resolvedVersionsDTOs = [];
-
-    /** @var string[] Connections whose database have been cleaned up already. */
-    private static array $purgedConnections = [];
-
-    /** @var boolean Whether the snapshots have been cleaned up yet or not. */
-    private static bool $hasPurgedSnapshots = false;
-
-    /** @var boolean Whether orphaned sharable config files have been removed yet or not. */
-    private static bool $removeOrphanedConfigs = false;
->>>>>>> 4e5bdbde
+    private static $removeOrphanedConfigs = false;
 
 
 
@@ -157,7 +137,7 @@
      *
      * @return string|null
      */
-    public static function getProjectRootDir(): ?string
+    public static function getProjectRootDir()
     {
         return self::$projectRootDir;
     }
@@ -170,7 +150,7 @@
      * @param string $dir The project root directory.
      * @return void
      */
-    public static function setProjectRootDir(string $dir): void
+    public static function setProjectRootDir($dir)
     {
         self::$projectRootDir = rtrim($dir, DIRECTORY_SEPARATOR) . DIRECTORY_SEPARATOR;
     }
@@ -200,17 +180,10 @@
      * @return void
      */
     public static function storeResolvedSettingsDTO(
-<<<<<<< HEAD
         $currentScenarioChecksum,
         $resolvedSettingsDTO
     ) {
-        Settings::$resolvedSettingsDTOs[$currentScenarioChecksum] = $resolvedSettingsDTO;
-=======
-        ?string $currentScenarioChecksum,
-        ResolvedSettingsDTO $resolvedSettingsDTO
-    ): void {
         self::$resolvedSettingsDTOs[$currentScenarioChecksum] = $resolvedSettingsDTO;
->>>>>>> 4e5bdbde
     }
 
 
@@ -240,19 +213,11 @@
      * @return void
      */
     public static function storeResolvedVersionsDTO(
-<<<<<<< HEAD
         $connection,
         $driver,
         $versionsDTO
     ) {
-        Settings::$resolvedVersionsDTOs[$connection][(string) $driver] = $versionsDTO;
-=======
-        string $connection,
-        ?string $driver,
-        VersionsDTO $versionsDTO
-    ): void {
         self::$resolvedVersionsDTOs[$connection][(string) $driver] = $versionsDTO;
->>>>>>> 4e5bdbde
     }
 
 
