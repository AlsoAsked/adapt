<?php

namespace CodeDistortion\Adapt\Support;

use CodeDistortion\Adapt\Adapters\LaravelMySQL\LaravelMySQLSnapshot;
use CodeDistortion\Adapt\Adapters\LaravelPostgreSQL\LaravelPostgreSQLSnapshot;
use CodeDistortion\Adapt\DTO\ResolvedSettingsDTO;
use CodeDistortion\Adapt\DTO\VersionsDTO;

/**
 * Common Adapt settings.
 */
class Settings
{
    /** @var string The current package version number. */
    const PACKAGE_VERSION = '0.11.1';

    /** @var string The name of the Adapt config file. */
    const LARAVEL_CONFIG_NAME = 'code_distortion.adapt';

    /** @var string The config file that gets published. */
    public const LARAVEL_PUBLISHABLE_CONFIG = '/config/config.publishable.php';

    /** @var string The config file that gets used. */
    public const LARAVEL_REAL_CONFIG = '/config/config.real.php';

    /** @var string The .env.testing file to use. */
    const LARAVEL_ENV_TESTING_FILE = '.env.testing';

    /** @var string The test-class method that can be added to define a custom way of building the databases. */
    const LARAVEL_CUSTOM_BUILD_METHOD = 'databaseInit';

    /** @var string The prefix common for all Adapt tables. */
    const ADAPT_TABLE_PREFIX = '____adapt_';

    /** @var integer The number of seconds grace-period before stale databases & snapshot files are to be deleted. */
    const DEFAULT_STALE_GRACE_SECONDS = 14400; // 4 hours



    /** @var string The table that contains Adapt's re-use meta-information. */
    const REUSE_TABLE = self::ADAPT_TABLE_PREFIX . '___';

    /** @var string A version representing the way the reuse-table is structured and used. */
    const REUSE_TABLE_VERSION = '7';



    /** @var string The journal table containing details about each table. */
    const VERIFICATION_TABLE = self::ADAPT_TABLE_PREFIX . 'verification____';



    /** @var string The path that browsers connect to initially (when browser testing) so cookies can then be set. */
    const INITIAL_BROWSER_COOKIE_REQUEST_PATH = '/____adapt____/cookie';



    /** @var integer Included when prepping a db remotely between Adapt installations. Mismatch causes an exception. */
<<<<<<< HEAD
    const CONFIG_DTO_VERSION = 6;

    /** @var integer Included in the remote-share payload between Adapt installations. Mismatch causes an exception. */
    const REMOTE_SHARE_DTO_VERSION = 6;
=======
    public const CONFIG_DTO_VERSION = 7;

    /** @var integer Included in the remote-share payload between Adapt installations. Mismatch causes an exception. */
    public const REMOTE_SHARE_DTO_VERSION = 7;
>>>>>>> d741e51b

    /** @var string The cookie/http-header used to pass the remote-share date between Adapt installations. */
    const REMOTE_SHARE_KEY = 'adapt-remote-share';

    /** @var string The path used by Adapt when instructing another installation of Adapt to build a database. */
    const REMOTE_BUILD_REQUEST_PATH = '/____adapt____/remote-build';

    /** @var string The name of the singleton that's registered with Laravel, contains the connection database list. */
    const REMOTE_SHARE_CONNECTIONS_SINGLETON_NAME = 'adapt-connection-dbs';

    /** @var string The name used to store the remote-build response in the service container. */
    const SERVICE_CONTAINER_REMOTE_BUILD_RESPONSE = 'adapt-remote-build-response';



    /** @var string The journal table keeping track of which tables have changed. */
    const JOURNAL_CHANGE_TRACKER_TABLE = self::ADAPT_TABLE_PREFIX . 'journal_change_tracker____';

    /** @var string The prefix to use for journal tables. */
    const JOURNAL_TABLE_PREFIX = self::ADAPT_TABLE_PREFIX . 'journal_';

    /** @var string The prefix to use for journal triggers. */
    const JOURNAL_TRIGGER_PREFIX = self::ADAPT_TABLE_PREFIX . 'journal_trigger_';



    /**
     * A place for BootTestAbstract's first-test flag, which can't have its own
     * (it's not shared between the test-classes the trait is included in).
     *
     * @var boolean
     */
    public static $isFirstTest = true;

    /** @var ResolvedSettingsDTO[] The ResolvedSettingsDTOs from recently built databases. */
    public static $resolvedSettingsDTOs = [];

    /** @var VersionsDTO[] The VersionsDTO from recently built databases. */
    public static $resolvedVersionsDTOs = [];





    /**
     * Reset anything that should be reset between internal tests of the Adapt package.
     *
     * @return void
     */
    public static function resetStaticProps()
    {
        static::$isFirstTest = true;
        Settings::$resolvedSettingsDTOs = [];
        Settings::$resolvedVersionsDTOs = [];
        Hasher::resetStaticProps();
        LaravelMySQLSnapshot::resetStaticProps();
        LaravelPostgreSQLSnapshot::resetStaticProps();
    }



    /**
     * Get a recently resolved ResolvedSettingsDTO.
     *
     * @param string|null $currentScenarioChecksum The scenario-checksum to return for.
     * @return ResolvedSettingsDTO|null
     */
    public static function getResolvedSettingsDTO($currentScenarioChecksum)
    {
        return Settings::$resolvedSettingsDTOs[$currentScenarioChecksum] ?? null;
    }

    /**
     * Store recently resolved ResolvedSettingsDTO for reference later.
     *
     * @param string|null         $currentScenarioChecksum The scenario-checksum to store this against.
     * @param ResolvedSettingsDTO $resolvedSettingsDTO     A recently resolved ResolvedSettingsDTO.
     * @return void
     */
    public static function storeResolvedSettingsDTO(
        $currentScenarioChecksum,
        $resolvedSettingsDTO
    ) {
        Settings::$resolvedSettingsDTOs[$currentScenarioChecksum] = $resolvedSettingsDTO;
    }



    /**
     * Get a recently resolved VersionsDTO.
     *
     * @param string      $connection The connection being used.
     * @param string|null $driver     The driver being used.
     * @return \CodeDistortion\Adapt\DTO\VersionsDTO|null
     */
    public static function getResolvedVersionsDTO($connection, $driver)
    {
        return Settings::$resolvedVersionsDTOs[$connection][(string) $driver] ?? null;
    }

    /**
     * Store recently resolved VersionsDTO for reference later.
     *
     * @param string      $connection  The connection being used.
     * @param string|null $driver      The driver being used.
     * @param VersionsDTO $versionsDTO A recently resolved ResolvedSettingsDTO.
     * @return void
     */
    public static function storeResolvedVersionsDTO(
        $connection,
        $driver,
        $versionsDTO
    ) {
        Settings::$resolvedVersionsDTOs[$connection][(string) $driver] = $versionsDTO;
    }





    /**
     * Resolve the base storage directory.
     *
     * @param string      $baseDir  The base directory for all stored files.
     * @param string|null $filename An optional filename to add.
     * @return string
     */
    public static function baseStorageDir($baseDir, $filename = null): string
    {
        return self::buildDir($baseDir, $filename);
    }

    /**
     * Resolve the database storage directory.
     *
     * @param string      $baseDir  The base directory for all stored files.
     * @param string|null $filename An optional filename to add.
     * @return string
     */
    public static function databaseDir($baseDir, $filename = null): string
    {
        return self::buildDir("$baseDir/databases", $filename);
    }

    /**
     * Resolve the snapshot storage directory.
     *
     * @param string      $baseDir  The base directory for all stored files.
     * @param string|null $filename An optional filename to add.
     * @return string
     */
    public static function snapshotDir($baseDir, $filename = null): string
    {
        return self::buildDir("$baseDir/snapshots", $filename);
    }

    /**
     * Resolve the share-config storage directory.
     *
     * @param string      $baseDir  The base directory for all stored files.
     * @param string|null $filename An optional filename to add.
     * @return string
     */
    public static function shareConfigDir($baseDir, $filename = null): string
    {
        return self::buildDir("$baseDir/share-configs", $filename);
    }

    /**
     * Append a filename to a directory.
     *
     * @param string      $dir      The directory to use.
     * @param string|null $filename The filename to add (optional).
     * @return string
     */
    private static function buildDir(string $dir, $filename = null): string
    {
        return mb_strlen((string) $filename) ? "$dir/$filename" : "$dir";
    }
}<|MERGE_RESOLUTION|>--- conflicted
+++ resolved
@@ -19,10 +19,10 @@
     const LARAVEL_CONFIG_NAME = 'code_distortion.adapt';
 
     /** @var string The config file that gets published. */
-    public const LARAVEL_PUBLISHABLE_CONFIG = '/config/config.publishable.php';
+    const LARAVEL_PUBLISHABLE_CONFIG = '/config/config.publishable.php';
 
     /** @var string The config file that gets used. */
-    public const LARAVEL_REAL_CONFIG = '/config/config.real.php';
+    const LARAVEL_REAL_CONFIG = '/config/config.real.php';
 
     /** @var string The .env.testing file to use. */
     const LARAVEL_ENV_TESTING_FILE = '.env.testing';
@@ -57,17 +57,10 @@
 
 
     /** @var integer Included when prepping a db remotely between Adapt installations. Mismatch causes an exception. */
-<<<<<<< HEAD
-    const CONFIG_DTO_VERSION = 6;
+    const CONFIG_DTO_VERSION = 7;
 
     /** @var integer Included in the remote-share payload between Adapt installations. Mismatch causes an exception. */
-    const REMOTE_SHARE_DTO_VERSION = 6;
-=======
-    public const CONFIG_DTO_VERSION = 7;
-
-    /** @var integer Included in the remote-share payload between Adapt installations. Mismatch causes an exception. */
-    public const REMOTE_SHARE_DTO_VERSION = 7;
->>>>>>> d741e51b
+    const REMOTE_SHARE_DTO_VERSION = 7;
 
     /** @var string The cookie/http-header used to pass the remote-share date between Adapt installations. */
     const REMOTE_SHARE_KEY = 'adapt-remote-share';
