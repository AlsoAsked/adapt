<?php

namespace CodeDistortion\Adapt\Support;

use CodeDistortion\Adapt\Adapters\LaravelMySQL\LaravelMySQLSnapshot;
use CodeDistortion\Adapt\Adapters\LaravelPostgreSQL\LaravelPostgreSQLSnapshot;
use CodeDistortion\Adapt\DTO\ResolvedSettingsDTO;
use CodeDistortion\Adapt\DTO\VersionsDTO;

/**
 * Common Adapt settings.
 */
class Settings
{
    /** @var string The current package version number. */
<<<<<<< HEAD
    const PACKAGE_VERSION = '0.11.1';
=======
    public const PACKAGE_VERSION = '0.12.0';
>>>>>>> ce93b510

    /** @var string The name of the Adapt config file. */
    const LARAVEL_CONFIG_NAME = 'code_distortion.adapt';

    /** @var string The config file that gets published. */
    const LARAVEL_PUBLISHABLE_CONFIG = '/config/config.publishable.php';

    /** @var string The config file that gets used. */
    const LARAVEL_REAL_CONFIG = '/config/config.real.php';

    /** @var string The .env.testing file to use. */
    const LARAVEL_ENV_TESTING_FILE = '.env.testing';

    /** @var string The test-class method that can be added to define a custom way of building the databases. */
    const LARAVEL_CUSTOM_BUILD_METHOD = 'databaseInit';

    /** @var string The prefix common for all Adapt tables. */
    const ADAPT_TABLE_PREFIX = '____adapt_';

    /** @var integer The number of seconds grace-period before stale databases & snapshot files are to be deleted. */
    const DEFAULT_STALE_GRACE_SECONDS = 14400; // 4 hours



    /** @var string The table that contains Adapt's re-use meta-information. */
    const REUSE_TABLE = self::ADAPT_TABLE_PREFIX . '___';

    /** @var string A version representing the way the reuse-table is structured and used. */
    const REUSE_TABLE_VERSION = '7';



    /** @var string The journal table containing details about each table. */
    const VERIFICATION_TABLE = self::ADAPT_TABLE_PREFIX . 'verification____';



    /** @var string The path that browsers connect to initially (when browser testing) so cookies can then be set. */
    const INITIAL_BROWSER_COOKIE_REQUEST_PATH = '/____adapt____/cookie';



    /** @var integer Included when prepping a db remotely between Adapt installations. Mismatch causes an exception. */
    const CONFIG_DTO_VERSION = 7;

    /** @var integer Included in the remote-share payload between Adapt installations. Mismatch causes an exception. */
    const REMOTE_SHARE_DTO_VERSION = 7;

    /** @var string The cookie/http-header used to pass the remote-share date between Adapt installations. */
    const REMOTE_SHARE_KEY = 'adapt-remote-share';

    /** @var string The path used by Adapt when instructing another installation of Adapt to build a database. */
    const REMOTE_BUILD_REQUEST_PATH = '/____adapt____/remote-build';

    /** @var string The name of the singleton that's registered with Laravel, contains the connection database list. */
    const REMOTE_SHARE_CONNECTIONS_SINGLETON_NAME = 'adapt-connection-dbs';

    /** @var string The name used to store the remote-build response in the service container. */
    const SERVICE_CONTAINER_REMOTE_BUILD_RESPONSE = 'adapt-remote-build-response';



    /** @var string The journal table keeping track of which tables have changed. */
    const JOURNAL_CHANGE_TRACKER_TABLE = self::ADAPT_TABLE_PREFIX . 'journal_change_tracker____';

    /** @var string The prefix to use for journal tables. */
    const JOURNAL_TABLE_PREFIX = self::ADAPT_TABLE_PREFIX . 'journal_';

    /** @var string The prefix to use for journal triggers. */
    const JOURNAL_TRIGGER_PREFIX = self::ADAPT_TABLE_PREFIX . 'journal_trigger_';



<<<<<<< HEAD
    /**
     * A place for BootTestAbstract's first-test flag, which can't have its own
     * (it's not shared between the test-classes the trait is included in).
     *
     * @var boolean
     */
    public static $isFirstTest = true;

=======
>>>>>>> ce93b510
    /** @var ResolvedSettingsDTO[] The ResolvedSettingsDTOs from recently built databases. */
    public static $resolvedSettingsDTOs = [];

    /** @var VersionsDTO[] The VersionsDTO from recently built databases. */
    public static $resolvedVersionsDTOs = [];

    /** @var string[] Connections whose database have been cleaned up already. */
    public static array $purgedConnections = [];

    /** @var boolean Whether the snapshots have been cleaned up yet or not. */
    public static bool $hasPurgedSnapshots = false;

    /** @var boolean Whether orphaned sharable config files have been removed yet or not. */
    public static bool $removeOrphanedConfigs = false;



    /**
     * Reset anything that should be reset between internal tests of the Adapt package.
     *
     * @return void
     */
    public static function resetStaticProps()
    {
        Settings::$resolvedSettingsDTOs = [];
        Settings::$resolvedVersionsDTOs = [];
        Settings::$hasPurgedSnapshots = false;
        Settings::$purgedConnections = [];
        Hasher::resetStaticProps();
        LaravelMySQLSnapshot::resetStaticProps();
        LaravelPostgreSQLSnapshot::resetStaticProps();
    }



    /**
     * Get a recently resolved ResolvedSettingsDTO.
     *
     * @param string|null $currentScenarioChecksum The scenario-checksum to return for.
     * @return ResolvedSettingsDTO|null
     */
    public static function getResolvedSettingsDTO($currentScenarioChecksum)
    {
        return Settings::$resolvedSettingsDTOs[$currentScenarioChecksum] ?? null;
    }

    /**
     * Store recently resolved ResolvedSettingsDTO for reference later.
     *
     * @param string|null         $currentScenarioChecksum The scenario-checksum to store this against.
     * @param ResolvedSettingsDTO $resolvedSettingsDTO     A recently resolved ResolvedSettingsDTO.
     * @return void
     */
    public static function storeResolvedSettingsDTO(
        $currentScenarioChecksum,
        $resolvedSettingsDTO
    ) {
        Settings::$resolvedSettingsDTOs[$currentScenarioChecksum] = $resolvedSettingsDTO;
    }



    /**
     * Get a recently resolved VersionsDTO.
     *
     * @param string      $connection The connection being used.
     * @param string|null $driver     The driver being used.
     * @return \CodeDistortion\Adapt\DTO\VersionsDTO|null
     */
    public static function getResolvedVersionsDTO($connection, $driver)
    {
        return Settings::$resolvedVersionsDTOs[$connection][(string) $driver] ?? null;
    }

    /**
     * Store recently resolved VersionsDTO for reference later.
     *
     * @param string      $connection  The connection being used.
     * @param string|null $driver      The driver being used.
     * @param VersionsDTO $versionsDTO A recently resolved ResolvedSettingsDTO.
     * @return void
     */
    public static function storeResolvedVersionsDTO(
        $connection,
        $driver,
        $versionsDTO
    ) {
        Settings::$resolvedVersionsDTOs[$connection][(string) $driver] = $versionsDTO;
    }



    /**
     * Check if a connection's databases have been purged.
     *
     * @param string $connection The connection to check.
     * @return boolean
     */
    public static function getHasPurgedConnection(string $connection): bool
    {
        return in_array($connection, static::$purgedConnections);
    }

    /**
     * Record that a connection's databases have been purged.
     *
     * @param string $connection The connection to record.
     * @return void
     */
    public static function setHasPurgedConnection(string $connection): void
    {
        static::$purgedConnections[] = $connection;
    }

    /**
     * Get the has-purged-snapshots value.
     *
     * @return boolean
     */
    public static function getHasPurgedSnapshots(): bool
    {
        return static::$hasPurgedSnapshots;
    }

    /**
     * Set the has-purged-snapshots value.
     *
     * @return void
     */
    public static function setHasPurgedSnapshots(): void
    {
        static::$hasPurgedSnapshots = true;
    }

    /**
     * Get the has-removed-orphaned-configs value.
     *
     * @return boolean
     */
    public static function getHasRemovedOrphanedConfigs(): bool
    {
        return static::$removeOrphanedConfigs;
    }

    /**
     * Set the has-removed-orphaned-configs value.
     *
     * @return void
     */
    public static function setHasRemovedOrphanedConfigs(): void
    {
        static::$removeOrphanedConfigs = true;
    }





    /**
     * Resolve the base storage directory.
     *
     * @param string      $baseDir  The base directory for all stored files.
     * @param string|null $filename An optional filename to add.
     * @return string
     */
    public static function baseStorageDir($baseDir, $filename = null): string
    {
        return self::buildDir($baseDir, $filename);
    }

    /**
     * Resolve the database storage directory.
     *
     * @param string      $baseDir  The base directory for all stored files.
     * @param string|null $filename An optional filename to add.
     * @return string
     */
    public static function databaseDir($baseDir, $filename = null): string
    {
        return self::buildDir("$baseDir/databases", $filename);
    }

    /**
     * Resolve the snapshot storage directory.
     *
     * @param string      $baseDir  The base directory for all stored files.
     * @param string|null $filename An optional filename to add.
     * @return string
     */
    public static function snapshotDir($baseDir, $filename = null): string
    {
        return self::buildDir("$baseDir/snapshots", $filename);
    }

    /**
     * Resolve the share-config storage directory.
     *
     * @param string      $baseDir  The base directory for all stored files.
     * @param string|null $filename An optional filename to add.
     * @return string
     */
    public static function shareConfigDir($baseDir, $filename = null): string
    {
        return self::buildDir("$baseDir/share-configs", $filename);
    }

    /**
     * Append a filename to a directory.
     *
     * @param string      $dir      The directory to use.
     * @param string|null $filename The filename to add (optional).
     * @return string
     */
    private static function buildDir(string $dir, $filename = null): string
    {
        return mb_strlen((string) $filename) ? "$dir/$filename" : "$dir";
    }
}<|MERGE_RESOLUTION|>--- conflicted
+++ resolved
@@ -13,11 +13,7 @@
 class Settings
 {
     /** @var string The current package version number. */
-<<<<<<< HEAD
-    const PACKAGE_VERSION = '0.11.1';
-=======
-    public const PACKAGE_VERSION = '0.12.0';
->>>>>>> ce93b510
+    const PACKAGE_VERSION = '0.12.0';
 
     /** @var string The name of the Adapt config file. */
     const LARAVEL_CONFIG_NAME = 'code_distortion.adapt';
@@ -91,17 +87,6 @@
 
 
 
-<<<<<<< HEAD
-    /**
-     * A place for BootTestAbstract's first-test flag, which can't have its own
-     * (it's not shared between the test-classes the trait is included in).
-     *
-     * @var boolean
-     */
-    public static $isFirstTest = true;
-
-=======
->>>>>>> ce93b510
     /** @var ResolvedSettingsDTO[] The ResolvedSettingsDTOs from recently built databases. */
     public static $resolvedSettingsDTOs = [];
 
@@ -109,13 +94,13 @@
     public static $resolvedVersionsDTOs = [];
 
     /** @var string[] Connections whose database have been cleaned up already. */
-    public static array $purgedConnections = [];
+    public static $purgedConnections = [];
 
     /** @var boolean Whether the snapshots have been cleaned up yet or not. */
-    public static bool $hasPurgedSnapshots = false;
+    public static $hasPurgedSnapshots = false;
 
     /** @var boolean Whether orphaned sharable config files have been removed yet or not. */
-    public static bool $removeOrphanedConfigs = false;
+    public static $removeOrphanedConfigs = false;
 
 
 
@@ -200,7 +185,7 @@
      * @param string $connection The connection to check.
      * @return boolean
      */
-    public static function getHasPurgedConnection(string $connection): bool
+    public static function getHasPurgedConnection($connection): bool
     {
         return in_array($connection, static::$purgedConnections);
     }
@@ -211,7 +196,7 @@
      * @param string $connection The connection to record.
      * @return void
      */
-    public static function setHasPurgedConnection(string $connection): void
+    public static function setHasPurgedConnection($connection)
     {
         static::$purgedConnections[] = $connection;
     }
@@ -231,7 +216,7 @@
      *
      * @return void
      */
-    public static function setHasPurgedSnapshots(): void
+    public static function setHasPurgedSnapshots()
     {
         static::$hasPurgedSnapshots = true;
     }
@@ -251,7 +236,7 @@
      *
      * @return void
      */
-    public static function setHasRemovedOrphanedConfigs(): void
+    public static function setHasRemovedOrphanedConfigs()
     {
         static::$removeOrphanedConfigs = true;
     }
