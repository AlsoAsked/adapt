<?php

namespace CodeDistortion\Adapt\Support;

use CodeDistortion\Adapt\Adapters\LaravelMySQL\LaravelMySQLSnapshot;
use CodeDistortion\Adapt\Adapters\LaravelPostgreSQL\LaravelPostgreSQLSnapshot;
use CodeDistortion\Adapt\DTO\ResolvedSettingsDTO;
use CodeDistortion\Adapt\DTO\VersionsDTO;

/**
 * Common Adapt settings.
 */
class Settings
{
    /** @var string The current package version number. */
<<<<<<< HEAD
    const PACKAGE_VERSION = '0.12.2';
=======
    public const PACKAGE_VERSION = '0.12.4';
>>>>>>> 54102ca4

    /** @var string The name of the Adapt config file. */
    const LARAVEL_CONFIG_NAME = 'code_distortion.adapt';

    /** @var string The config file that gets published. */
    const LARAVEL_PUBLISHABLE_CONFIG = '/config/config.publishable.php';

    /** @var string The config file that gets used. */
    const LARAVEL_REAL_CONFIG = '/config/config.real.php';

    /** @var string The .env.testing file to use. */
    const LARAVEL_ENV_TESTING_FILE = '.env.testing';

    /** @var string The test-class method that can be added to define a custom way of building the databases. */
    const LARAVEL_CUSTOM_BUILD_METHOD = 'databaseInit';

    /** @var string The service container name to use when checking to see if Adapt has already initialised the dbs. */
    public const LARAVEL_ALREADY_INITIALISED_SERVICE_CONTAINER_NAME = 'adapt-already-initialised';

    /** @var string The prefix common for all Adapt tables. */
    const ADAPT_TABLE_PREFIX = '____adapt_';

    /** @var integer The number of seconds grace-period before stale databases & snapshot files are to be deleted. */
    const DEFAULT_STALE_GRACE_SECONDS = 14400; // 4 hours



    /** @var string The table that contains Adapt's re-use meta-information. */
    const REUSE_TABLE = self::ADAPT_TABLE_PREFIX . '___';

    /** @var string A version representing the way the reuse-table is structured and used. */
    const REUSE_TABLE_VERSION = '7';



    /** @var string The journal table containing details about each table. */
    const VERIFICATION_TABLE = self::ADAPT_TABLE_PREFIX . 'verification____';



    /** @var string The path that browsers connect to initially (when browser testing) so cookies can then be set. */
    const INITIAL_BROWSER_COOKIE_REQUEST_PATH = '/____adapt____/cookie';



    /** @var integer Included when prepping a db remotely between Adapt installations. Mismatch causes an exception. */
    const CONFIG_DTO_VERSION = 7;

    /** @var integer Included in the remote-share payload between Adapt installations. Mismatch causes an exception. */
    const REMOTE_SHARE_DTO_VERSION = 7;

    /** @var string The cookie/http-header used to pass the remote-share date between Adapt installations. */
    const REMOTE_SHARE_KEY = 'adapt-remote-share';

    /** @var string The path used by Adapt when instructing another installation of Adapt to build a database. */
    const REMOTE_BUILD_REQUEST_PATH = '/____adapt____/remote-build';

    /** @var string The name of the singleton that's registered with Laravel, contains the connection database list. */
    const REMOTE_SHARE_CONNECTIONS_SINGLETON_NAME = 'adapt-connection-dbs';

    /** @var string The name used to store the remote-build response in the service container. */
    const SERVICE_CONTAINER_REMOTE_BUILD_RESPONSE = 'adapt-remote-build-response';



    /** @var string The journal table keeping track of which tables have changed. */
    const JOURNAL_CHANGE_TRACKER_TABLE = self::ADAPT_TABLE_PREFIX . 'journal_change_tracker____';

    /** @var string The prefix to use for journal tables. */
    const JOURNAL_TABLE_PREFIX = self::ADAPT_TABLE_PREFIX . 'journal_';

    /** @var string The prefix to use for journal triggers. */
    const JOURNAL_TRIGGER_PREFIX = self::ADAPT_TABLE_PREFIX . 'journal_trigger_';



    /** @var ResolvedSettingsDTO[] The ResolvedSettingsDTOs from recently built databases. */
    public static $resolvedSettingsDTOs = [];

    /** @var VersionsDTO[] The VersionsDTO from recently built databases. */
    public static $resolvedVersionsDTOs = [];

    /** @var string[] Connections whose database have been cleaned up already. */
    public static $purgedConnections = [];

    /** @var boolean Whether the snapshots have been cleaned up yet or not. */
    public static $hasPurgedSnapshots = false;

    /** @var boolean Whether orphaned sharable config files have been removed yet or not. */
    public static $removeOrphanedConfigs = false;



    /**
     * Reset anything that should be reset between internal tests of the Adapt package.
     *
     * @return void
     */
    public static function resetStaticProps()
    {
        Settings::$resolvedSettingsDTOs = [];
        Settings::$resolvedVersionsDTOs = [];
        Settings::$hasPurgedSnapshots = false;
        Settings::$purgedConnections = [];
        Hasher::resetStaticProps();
        LaravelMySQLSnapshot::resetStaticProps();
        LaravelPostgreSQLSnapshot::resetStaticProps();
    }



    /**
     * Get a recently resolved ResolvedSettingsDTO.
     *
     * @param string|null $currentScenarioChecksum The scenario-checksum to return for.
     * @return ResolvedSettingsDTO|null
     */
    public static function getResolvedSettingsDTO($currentScenarioChecksum)
    {
        return Settings::$resolvedSettingsDTOs[$currentScenarioChecksum] ?? null;
    }

    /**
     * Store recently resolved ResolvedSettingsDTO for reference later.
     *
     * @param string|null         $currentScenarioChecksum The scenario-checksum to store this against.
     * @param ResolvedSettingsDTO $resolvedSettingsDTO     A recently resolved ResolvedSettingsDTO.
     * @return void
     */
    public static function storeResolvedSettingsDTO(
        $currentScenarioChecksum,
        $resolvedSettingsDTO
    ) {
        Settings::$resolvedSettingsDTOs[$currentScenarioChecksum] = $resolvedSettingsDTO;
    }



    /**
     * Get a recently resolved VersionsDTO.
     *
     * @param string      $connection The connection being used.
     * @param string|null $driver     The driver being used.
     * @return ResolvedSettingsDTO|null
     */
    public static function getResolvedVersionsDTO($connection, $driver)
    {
        return Settings::$resolvedVersionsDTOs[$connection][(string) $driver] ?? null;
    }

    /**
     * Store recently resolved VersionsDTO for reference later.
     *
     * @param string      $connection  The connection being used.
     * @param string|null $driver      The driver being used.
     * @param VersionsDTO $versionsDTO A recently resolved ResolvedSettingsDTO.
     * @return void
     */
    public static function storeResolvedVersionsDTO(
        $connection,
        $driver,
        $versionsDTO
    ) {
        Settings::$resolvedVersionsDTOs[$connection][(string) $driver] = $versionsDTO;
    }



    /**
     * Check if a connection's databases have been purged.
     *
     * @param string $connection The connection to check.
     * @return boolean
     */
    public static function getHasPurgedConnection($connection): bool
    {
        return in_array($connection, static::$purgedConnections);
    }

    /**
     * Record that a connection's databases have been purged.
     *
     * @param string $connection The connection to record.
     * @return void
     */
    public static function setHasPurgedConnection($connection)
    {
        static::$purgedConnections[] = $connection;
    }

    /**
     * Get the has-purged-snapshots value.
     *
     * @return boolean
     */
    public static function getHasPurgedSnapshots(): bool
    {
        return static::$hasPurgedSnapshots;
    }

    /**
     * Set the has-purged-snapshots value.
     *
     * @return void
     */
    public static function setHasPurgedSnapshots()
    {
        static::$hasPurgedSnapshots = true;
    }

    /**
     * Get the has-removed-orphaned-configs value.
     *
     * @return boolean
     */
    public static function getHasRemovedOrphanedConfigs(): bool
    {
        return static::$removeOrphanedConfigs;
    }

    /**
     * Set the has-removed-orphaned-configs value.
     *
     * @return void
     */
    public static function setHasRemovedOrphanedConfigs()
    {
        static::$removeOrphanedConfigs = true;
    }





    /**
     * Resolve the base storage directory.
     *
     * @param string      $baseDir  The base directory for all stored files.
     * @param string|null $filename An optional filename to add.
     * @return string
     */
    public static function baseStorageDir($baseDir, $filename = null): string
    {
        return self::buildDir($baseDir, $filename);
    }

    /**
     * Resolve the database storage directory.
     *
     * @param string      $baseDir  The base directory for all stored files.
     * @param string|null $filename An optional filename to add.
     * @return string
     */
    public static function databaseDir($baseDir, $filename = null): string
    {
        return self::buildDir("$baseDir/databases", $filename);
    }

    /**
     * Resolve the snapshot storage directory.
     *
     * @param string      $baseDir  The base directory for all stored files.
     * @param string|null $filename An optional filename to add.
     * @return string
     */
    public static function snapshotDir($baseDir, $filename = null): string
    {
        return self::buildDir("$baseDir/snapshots", $filename);
    }

    /**
     * Resolve the share-config storage directory.
     *
     * @param string      $baseDir  The base directory for all stored files.
     * @param string|null $filename An optional filename to add.
     * @return string
     */
    public static function shareConfigDir($baseDir, $filename = null): string
    {
        return self::buildDir("$baseDir/share-configs", $filename);
    }

    /**
     * Append a filename to a directory.
     *
     * @param string      $dir      The directory to use.
     * @param string|null $filename The filename to add (optional).
     * @return string
     */
    private static function buildDir(string $dir, $filename = null): string
    {
        return mb_strlen((string) $filename) ? "$dir/$filename" : "$dir";
    }
}<|MERGE_RESOLUTION|>--- conflicted
+++ resolved
@@ -13,11 +13,7 @@
 class Settings
 {
     /** @var string The current package version number. */
-<<<<<<< HEAD
-    const PACKAGE_VERSION = '0.12.2';
-=======
-    public const PACKAGE_VERSION = '0.12.4';
->>>>>>> 54102ca4
+    const PACKAGE_VERSION = '0.12.4';
 
     /** @var string The name of the Adapt config file. */
     const LARAVEL_CONFIG_NAME = 'code_distortion.adapt';
@@ -35,7 +31,7 @@
     const LARAVEL_CUSTOM_BUILD_METHOD = 'databaseInit';
 
     /** @var string The service container name to use when checking to see if Adapt has already initialised the dbs. */
-    public const LARAVEL_ALREADY_INITIALISED_SERVICE_CONTAINER_NAME = 'adapt-already-initialised';
+    const LARAVEL_ALREADY_INITIALISED_SERVICE_CONTAINER_NAME = 'adapt-already-initialised';
 
     /** @var string The prefix common for all Adapt tables. */
     const ADAPT_TABLE_PREFIX = '____adapt_';
