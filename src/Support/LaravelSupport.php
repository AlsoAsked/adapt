<?php

namespace CodeDistortion\Adapt\Support;

use Illuminate\Contracts\Container\BindingResolutionException;
use Illuminate\Foundation\Application;

/**
 * Provides extra miscellaneous Laravel related support functionality.
 */
class LaravelSupport
{
    /**
     * Test to see if this code is running within an orchestra/testbench TestCase.
     *
     * @return boolean
     */
    public static function isRunningInOrchestra(): bool
    {
        $basePath = base_path();
        $realpath = (string) realpath('.');
        if (mb_strpos($basePath, $realpath) === 0) {
            $rest = mb_substr($basePath, mb_strlen($realpath));
            return (mb_substr($rest, 0, mb_strlen('/vendor/orchestra/')) == '/vendor/orchestra/');
        }
        return false;
    }

    /**
     * Re-load Laravel's entire config using the .env.testing file.
     *
     * @return void
     */
    public static function useTestingConfig()
    {
        LaravelEnv::reloadEnv(
            base_path(Settings::LARAVEL_ENV_TESTING_FILE),
            ['APP_ENV' => 'testing']
        );

        LaravelConfig::reloadConfig();
    }

    /**
     * Tell Laravel to use the desired databases for particular connections.
     *
     * Override the connection's existing databases.
     *
     * @param array<string,string> $connectionDatabases The connections' databases.
<<<<<<< HEAD
     * @retun void
=======
>>>>>>> 63dfaa05
     * @return void
     */
    public static function useConnectionDatabases($connectionDatabases)
    {
        foreach ($connectionDatabases as $connection => $database) {
            if (!is_null(config("database.connections.$connection.database"))) {
                config(["database.connections.$connection.database" => $database]);
            }
        }
    }

    /**
     * make sure the code is running from the Laravel base dir.
     *
     * e.g. /var/www/html instead of /var/www/html/public
     *
     * This ensures that the paths of hash files (migrations, seeders etc) are resolved identically, compared to when
     * Adapt is running in non-web situations tests (i.e. tests).
     *
     * @return void
     */
    public static function runFromBasePathDir()
    {
        chdir(base_path());
    }

    /**
     * Get a value from Laravel's config, and make sure it's a string.
     *
     * @param string $key     The config key to get.
     * @param string $default The default value.
     * @return string
     */
    public static function configString($key, $default = ''): string
    {
        $value = config($key, $default);
        if (is_string($value)) {
            return $value;
        }
        if (is_int($value)) {
            return (string) $value;
        }
        if (is_bool($value)) {
            return (string) $value;
        }
        return '';
    }

    /**
     * Get a value from Laravel's config, and make sure it's an array.
     *
     * @param string  $key     The config key to get.
     * @param mixed[] $default The default value.
     * @return mixed[]
     */
    public static function configArray($key, $default = []): array
    {
        $value = config($key, $default);
        if (is_array($value)) {
            return $value;
        }
        return [];
    }

    /**
     * Look at the seeder properties and config value, and determine what the seeders should be.
     *
     * @param boolean $hasSeedersProp Whether the test has the $seeders property or not.
     * @param mixed   $seedersProp    The $seeders property.
     * @param boolean $hasSeedProp    Whether the test has the $seed property or not.
     * @param mixed   $seedProp       The $seed property.
     * @param mixed   $seedersConfig  The code_distortion.adapt.seeders Laravel config value.
     * @return string[]
     */
    public static function resolveSeeders(
        $hasSeedersProp,
        $seedersProp,
        $hasSeedProp,
        $seedProp,
        $seedersConfig
    ): array {

        // use the $seeders property first if it exists
        if ($hasSeedersProp) {
            $seeders = $seedersProp;
        // use the default DatabaseSeeder when $seed is truthy
        // or none if $seed exists and is falsey
        } elseif ($hasSeedProp) {
            $seeders = $seedProp ? 'Database\\Seeders\\DatabaseSeeder' : [];
        // fall back to the seeders
        } else {
            $seeders = $seedersConfig;
        }
        $seeders = is_string($seeders) ? [$seeders] : $seeders;
        return is_array($seeders) ? $seeders : [];
    }

    /**
     * Record the list of connections that have been prepared, and their corresponding databases with the framework.
     *
     * @param array<string,string> $connectionDatabases The connections and the databases created for them.
     * @return void
     */
    public static function registerPreparedConnectionDBsWithFramework($connectionDatabases)
    {
        /** @var Application $app */
        $app = app();
<<<<<<< HEAD
        if (method_exists($app, 'scoped')) {
            $app->scoped(Settings::SHARE_CONNECTIONS_SINGLETON_NAME, function () use ($connectionDatabases) {
                return $connectionDatabases;
            });
        } else {
            $app->singleton(Settings::SHARE_CONNECTIONS_SINGLETON_NAME, function () use ($connectionDatabases) {
                return $connectionDatabases;
            });
        }
=======
        method_exists($app, 'scoped')
            ? $app->scoped(Settings::REMOTE_SHARE_CONNECTIONS_SINGLETON_NAME, fn() => $connectionDatabases)
            : $app->singleton(Settings::REMOTE_SHARE_CONNECTIONS_SINGLETON_NAME, fn() => $connectionDatabases);
>>>>>>> 63dfaa05
    }

    /**
     * Read the list of connections that have been prepared, and their corresponding databases from the framework.
     *
     * @return array<string, string>|null
     */
    public static function readPreparedConnectionDBsFromFramework()
    {
        try {
            $return = app(Settings::REMOTE_SHARE_CONNECTIONS_SINGLETON_NAME);
            return is_array($return) || is_null($return) ? $return : null;
        } catch (BindingResolutionException $e) {
            return null;
        }
    }
}<|MERGE_RESOLUTION|>--- conflicted
+++ resolved
@@ -47,10 +47,6 @@
      * Override the connection's existing databases.
      *
      * @param array<string,string> $connectionDatabases The connections' databases.
-<<<<<<< HEAD
-     * @retun void
-=======
->>>>>>> 63dfaa05
      * @return void
      */
     public static function useConnectionDatabases($connectionDatabases)
@@ -158,27 +154,19 @@
     {
         /** @var Application $app */
         $app = app();
-<<<<<<< HEAD
-        if (method_exists($app, 'scoped')) {
-            $app->scoped(Settings::SHARE_CONNECTIONS_SINGLETON_NAME, function () use ($connectionDatabases) {
+        method_exists($app, 'scoped')
+            ? $app->scoped(Settings::REMOTE_SHARE_CONNECTIONS_SINGLETON_NAME, function () use ($connectionDatabases) {
+                return $connectionDatabases;
+            })
+            : $app->singleton(Settings::REMOTE_SHARE_CONNECTIONS_SINGLETON_NAME, function () use ($connectionDatabases) {
                 return $connectionDatabases;
             });
-        } else {
-            $app->singleton(Settings::SHARE_CONNECTIONS_SINGLETON_NAME, function () use ($connectionDatabases) {
-                return $connectionDatabases;
-            });
-        }
-=======
-        method_exists($app, 'scoped')
-            ? $app->scoped(Settings::REMOTE_SHARE_CONNECTIONS_SINGLETON_NAME, fn() => $connectionDatabases)
-            : $app->singleton(Settings::REMOTE_SHARE_CONNECTIONS_SINGLETON_NAME, fn() => $connectionDatabases);
->>>>>>> 63dfaa05
     }
 
     /**
      * Read the list of connections that have been prepared, and their corresponding databases from the framework.
      *
-     * @return array<string, string>|null
+     * @return mixed[]|null
      */
     public static function readPreparedConnectionDBsFromFramework()
     {
