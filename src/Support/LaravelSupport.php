<?php

namespace CodeDistortion\Adapt\Support;

use CodeDistortion\Adapt\DTO\RemoteShareDTO;
use CodeDistortion\Adapt\Exceptions\AdaptRemoteShareException;
use Illuminate\Contracts\Container\BindingResolutionException;
use Illuminate\Database\Connection;
use Illuminate\Database\ConnectionInterface;
use Illuminate\Database\ConnectionResolverInterface;
use Illuminate\Foundation\Application;
use Illuminate\Foundation\Testing\TestCase as LaravelTestCase;
use Illuminate\Http\Request;
use PDOException;

/**
 * Provides extra miscellaneous Laravel related support functionality.
 */
class LaravelSupport
{
    /**
     * Test to see if this code is running within an orchestra/testbench TestCase.
     *
     * @return boolean
     */
    public static function isRunningInOrchestra(): bool
    {
        $basePath = base_path();
        $realpath = (string) realpath('.');
        if (mb_strpos($basePath, $realpath) === 0) {
            $rest = mb_substr($basePath, mb_strlen($realpath));
            return (mb_substr($rest, 0, mb_strlen('/vendor/orchestra/')) == '/vendor/orchestra/');
        }
        return false;
    }

    /**
     * Re-load Laravel's entire config using the .env.testing file.
     *
     * @return void
     */
    public static function useTestingConfig()
    {
        LaravelEnv::reloadEnv(
            base_path(Settings::LARAVEL_ENV_TESTING_FILE),
            ['APP_ENV' => 'testing']
        );

        LaravelConfig::reloadConfig();
    }

    /**
     * Tell Laravel to use the desired databases for particular connections.
     *
     * Override the connection's existing databases.
     *
     * @param array<string,string> $connectionDatabases The connections' databases.
     * @return void
     */
    public static function useConnectionDatabases($connectionDatabases)
    {
        foreach ($connectionDatabases as $connection => $database) {
            if (!is_null(config("database.connections.$connection.database"))) {
                config(["database.connections.$connection.database" => $database]);
            }
        }
    }

    /**
     * make sure the code is running from the Laravel base dir.
     *
     * e.g. /var/www/html instead of /var/www/html/public
     *
     * This ensures that the paths of checksum files (migrations, seeders etc) are resolved identically, compared to
     * when Adapt is running in non-web situations tests (i.e. tests).
     *
     * @return void
     */
    public static function runFromBasePathDir()
    {
        chdir(base_path());
    }

    /**
     * Get a value from Laravel's config, and make sure it's a string.
     *
     * @param string $key     The config key to get.
     * @param string $default The default value.
     * @return string
     */
    public static function configString($key, $default = ''): string
    {
        $value = config($key, $default);
        if (is_string($value)) {
            return $value;
        }
        if (is_int($value)) {
            return (string) $value;
        }
        if (is_bool($value)) {
            return (string) $value;
        }
        return '';
    }

    /**
     * Get a value from Laravel's config, and make sure it's an array.
     *
     * @param string  $key     The config key to get.
     * @param mixed[] $default The default value.
     * @return mixed[]
     */
    public static function configArray($key, $default = []): array
    {
        $value = config($key, $default);
        if (is_array($value)) {
            return $value;
        }
        return [];
    }

    /**
     * Look at the seeder properties and config value, and determine what the seeders should be.
     *
     * Adapt uses $seeders, Laravel uses $seed and $seeder. This allows Adapt to respect the Laravel settings.
     *
     * @param boolean $hasSeedersProp Whether the test has the $seeders property or not.
     * @param mixed   $seedersProp    The $seeders property.
     * @param boolean $hasSeederProp  Whether the test has the $seeder property or not.
     * @param mixed   $seederProp     The $seeder property.
     * @param boolean $hasSeedProp    Whether the test has the $seed property or not.
     * @param mixed   $seedProp       The $seed property.
     * @param mixed   $seedersConfig  The code_distortion.adapt.seeders Laravel config value.
     * @return string[]
     */
    public static function resolveSeeders(
        $hasSeedersProp,
        $seedersProp,
<<<<<<< HEAD
        $hasSeedProp,
=======
        bool $hasSeederProp,
        $seederProp,
        bool $hasSeedProp,
>>>>>>> a67beb6d
        $seedProp,
        $seedersConfig
    ): array {

        // use the $seeders property first if it exists
        if ($hasSeedersProp) {
            $seeders = $seedersProp;
        // when $seed is truthy:
        // $seeder will be used (if present), and will fall back to the default DatabaseSeeder otherwise
        } elseif ($hasSeedProp) {
            $seeders = [];
            if ($seedProp) {
                $seeders = $hasSeederProp ? $seederProp : 'Database\\Seeders\\DatabaseSeeder';
            }
        // fall back to the config seeders
        } else {
            $seeders = $seedersConfig;
        }
        $seeders = is_string($seeders) ? [$seeders] : $seeders;
        return is_array($seeders) ? $seeders : [];
    }

    /**
     * Record the list of connections that have been prepared, and their corresponding databases with the framework.
     *
     * @param array<string,string> $connectionDatabases The connections and the databases created for them.
     * @return void
     */
    public static function registerPreparedConnectionDBsWithFramework($connectionDatabases)
    {
        /** @var Application $app */
        $app = app();
        method_exists($app, 'scoped')
            ? $app->scoped(Settings::REMOTE_SHARE_CONNECTIONS_SINGLETON_NAME, function () use ($connectionDatabases) {
                return $connectionDatabases;
            })
            : $app->singleton(Settings::REMOTE_SHARE_CONNECTIONS_SINGLETON_NAME, function () use ($connectionDatabases) {
                return $connectionDatabases;
            });
    }

    /**
     * Read the list of connections that have been prepared, and their corresponding databases from the framework.
     *
     * @return mixed[]|null
     */
    public static function readPreparedConnectionDBsFromFramework()
    {
        try {
            $return = app(Settings::REMOTE_SHARE_CONNECTIONS_SINGLETON_NAME);
            return is_array($return) || is_null($return) ? $return : null;
        } catch (BindingResolutionException $e) {
            return null;
        }
    }





    /**
     * Build a RemoteShareDTO from the header or cookie in a Request.
     *
     * @param Request $request The request to look in.
     * @return RemoteShareDTO|null
     * @throws AdaptRemoteShareException When the RemoteShareDTO version doesn't match.
     */
    public static function buildRemoteShareDTOFromRequest($request)
    {
        $shareHeaderValue = self::readHeaderValue($request, Settings::REMOTE_SHARE_KEY);
        $shareCookieValue = self::readCookieValue($request, Settings::REMOTE_SHARE_KEY);

        return RemoteShareDTO::buildFromPayload($shareHeaderValue)
            ?? RemoteShareDTO::buildFromPayload($shareCookieValue)
            ?? null;
    }

    /**
     * Read a cookie's raw value from the request.
     *
     * @param Request $request    The request to look in.
     * @param string  $cookieName The cookie to look for.
     * @return string
     */
    public static function readCookieValue($request, $cookieName): string
    {
        $value = $request->cookie($cookieName);
        return is_string($value) ? $value : '';
    }

    /**
     * Read a header's raw value from the request.
     *
     * @param Request $request    The request object.
     * @param string  $headerName The name of the header to read.
     * @return string
     */
    private static function readHeaderValue(Request $request, string $headerName): string
    {
        $value = $request->headers->get($headerName);
        return is_string($value) ? $value : '';
    }



    /**
     * Start a database transaction for a connection.
     *
     * (ADAPTED FROM Laravel Framework's RefreshDatabase::beginDatabaseTransaction()).
     *
     * @param string $connection The connection to use.
     * @return void
     */
    public static function startTransaction(string $connection): void
    {
        $connection = self::getConnectionInterface($connection);
        if (self::useEventDispatcher($connection)) {
            /** @var Connection $connection */
            $dispatcher = $connection->getEventDispatcher();
            $connection->unsetEventDispatcher();
            $connection->beginTransaction();
            $connection->setEventDispatcher($dispatcher);
        } else {
            // compatible with older versions of Laravel
            $connection->beginTransaction();
        }
    }

    /**
     * Rollback the database transaction for a connection.
     *
     * (ADAPTED FROM Laravel Framework's RefreshDatabase::beginDatabaseTransaction()).
     *
     * @param string $connection The connection to use.
     * @return void
     */
    public static function rollBackTransaction(string $connection): void
    {
        $connection = self::getConnectionInterface($connection);
        if (self::useEventDispatcher($connection)) {

            /** @var Connection $connection */
            $dispatcher = $connection->getEventDispatcher();
            $connection->unsetEventDispatcher();
            try {
                $connection->rollback();
            } catch (PDOException $e) {
                // act gracefully if the transaction was committed already? - no
            }
            $connection->setEventDispatcher($dispatcher);
//            $connection->disconnect();

        } else {
            // compatible with older versions of Laravel
            $connection->rollback();
        }
    }

    /**
     * Get the ConnectionInterface for a particular connection.
     *
     * @param string $connection The connection to use.
     * @return ConnectionInterface
     */
    private static function getConnectionInterface(string $connection): ConnectionInterface
    {
        /** @var ConnectionResolverInterface $database */
        $database = app('db');
        return $database->connection($connection);
    }

    /**
     * Check if Laravel's newer EventDispatcher should be used when applying transactions.
     *
     * @param ConnectionInterface $connection The connection to use.
     * @return boolean
     */
    private static function useEventDispatcher(ConnectionInterface $connection): bool
    {
        // this allows this code to run with older versions of Laravel versions
        return method_exists($connection, 'unsetEventDispatcher');
    }
}<|MERGE_RESOLUTION|>--- conflicted
+++ resolved
@@ -136,13 +136,9 @@
     public static function resolveSeeders(
         $hasSeedersProp,
         $seedersProp,
-<<<<<<< HEAD
+        $hasSeederProp,
+        $seederProp,
         $hasSeedProp,
-=======
-        bool $hasSeederProp,
-        $seederProp,
-        bool $hasSeedProp,
->>>>>>> a67beb6d
         $seedProp,
         $seedersConfig
     ): array {
@@ -256,7 +252,7 @@
      * @param string $connection The connection to use.
      * @return void
      */
-    public static function startTransaction(string $connection): void
+    public static function startTransaction($connection)
     {
         $connection = self::getConnectionInterface($connection);
         if (self::useEventDispatcher($connection)) {
@@ -279,7 +275,7 @@
      * @param string $connection The connection to use.
      * @return void
      */
-    public static function rollBackTransaction(string $connection): void
+    public static function rollBackTransaction($connection)
     {
         $connection = self::getConnectionInterface($connection);
         if (self::useEventDispatcher($connection)) {
