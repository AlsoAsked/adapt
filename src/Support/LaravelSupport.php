<?php

namespace CodeDistortion\Adapt\Support;

use Illuminate\Contracts\Container\BindingResolutionException;
use Illuminate\Foundation\Application;

/**
 * Provides extra miscellaneous Laravel related support functionality.
 */
class LaravelSupport
{
    /**
     * Test to see if this code is running within an orchestra/testbench TestCase.
     *
     * @return boolean
     */
    public static function isRunningInOrchestra(): bool
    {
        $basePath = base_path();
        $realpath = (string) realpath('.');
        if (mb_strpos($basePath, $realpath) === 0) {
            $rest = mb_substr($basePath, mb_strlen($realpath));
            return (mb_substr($rest, 0, mb_strlen('/vendor/orchestra/')) == '/vendor/orchestra/');
        }
        return false;
    }

    /**
     * Re-load Laravel's entire config using the .env.testing file.
     *
     * @return void
     */
<<<<<<< HEAD
    public static function useTestingConfig($envFile = '.env.testing')
    {
        (new ReloadLaravelConfig())->reload(base_path($envFile));
        /** @var Application $app */
        $app = app();
        $app->detectEnvironment(function () {
            return 'testing';
        });
=======
    public static function useTestingConfig(): void
    {
        LaravelEnv::reloadEnv(
            base_path(Settings::ENV_TESTING_FILE),
            ['APP_ENV' => 'testing']
        );

        LaravelConfig::reloadConfig();
    }

    /**
     * Tell Laravel to use the desired databases for particular connections.
     *
     * Override the connection's existing databases.
     *
     * @param array<string,string> $connectionDatabases The connections' databases.
     * @retun void
     */
    public static function useConnectionDatabases(array $connectionDatabases): void
    {
        foreach ($connectionDatabases as $connection => $database) {
            if (!is_null(config("database.connections.$connection.database"))) {
                config(["database.connections.$connection.database" => $database]);
            }
        }
>>>>>>> c8260bb9
    }

    /**
     * make sure the code is running from the Laravel base dir.
     *
     * e.g. /var/www/html instead of /var/www/html/public
     *
     * This ensures that the paths of hash files (migrations, seeders etc) are resolved identically, compared to when
     * Adapt is running in non-web situations tests (e.g. tests).
     *
     * @return void
     */
    public static function runFromBasePathDir()
    {
        chdir(base_path());
    }

    /**
     * Get a value from Laravel's config, and make sure it's a string.
     *
     * @param string $key     The config key to get.
     * @param string $default The default value.
     * @return string
     */
    public static function configString($key, $default = ''): string
    {
        $value = config($key, $default);
        if (is_string($value)) {
            return $value;
        }
        if (is_int($value)) {
            return (string) $value;
        }
        if (is_bool($value)) {
            return (string) $value;
        }
        return '';
    }

    /**
     * Get a value from Laravel's config, and make sure it's an array.
     *
     * @param string $key     The config key to get.
     * @param array  $default The default value.
     * @return mixed[]
     */
    public static function configArray($key, $default = []): array
    {
        $value = config($key, $default);
        if (is_array($value)) {
            return $value;
        }
        return [];
    }

    /**
     * Look at the seeder properties and config value, and determine what the seeders should be.
     *
     * @param boolean $hasSeedersProp Whether the test has the $seeders property or not.
     * @param mixed   $seedersProp    The $seeders property.
     * @param boolean $hasSeedProp    Whether the test has the $seed property or not.
     * @param mixed   $seedProp       The $seed property.
     * @param mixed   $seedersConfig  The code_distortion.adapt.seeders Laravel config value.
     * @return string[]
     */
    public static function resolveSeeders(
        $hasSeedersProp,
        $seedersProp,
        $hasSeedProp,
        $seedProp,
        $seedersConfig
    ): array {

        // use the $seeders property first if it exists
        if ($hasSeedersProp) {
            $seeders = $seedersProp;
        // use the default DatabaseSeeder when $seed is truthy
        // or none if $seed exists and is falsey
        } elseif ($hasSeedProp) {
            $seeders = $seedProp ? 'Database\\Seeders\\DatabaseSeeder' : [];
        // fall back to the seeders
        } else {
            $seeders = $seedersConfig;
        }
        $seeders = is_string($seeders) ? [$seeders] : $seeders;
        return is_array($seeders) ? $seeders : [];
    }

    /**
     * Record the list of connections that have been prepared, and their corresponding databases with the framework.
     *
     * @param array<string,string> $connectionDatabases The connections and the databases created for them.
     * @return void
     */
    public static function registerPreparedConnectionDBsWithFramework(array $connectionDatabases): void
    {
        /** @var Application $app */
        $app = app();
        if (method_exists($app, 'scoped')) {
            $app->scoped(Settings::SHARE_CONNECTIONS_SINGLETON_NAME, fn() => $connectionDatabases);
        } else {
            $app->singleton(Settings::SHARE_CONNECTIONS_SINGLETON_NAME, fn() => $connectionDatabases);
        }
    }

    /**
     * Read the list of connections that have been prepared, and their corresponding databases from the framework.
     *
     * @return array|null
     */
    public static function readPreparedConnectionDBsFromFramework(): ?array
    {
        /** @var array|null $connectionDatabases */
        try {
            return app(Settings::SHARE_CONNECTIONS_SINGLETON_NAME);
        } catch (BindingResolutionException $e) {
            return null;
        }
    }
}<|MERGE_RESOLUTION|>--- conflicted
+++ resolved
@@ -31,17 +31,7 @@
      *
      * @return void
      */
-<<<<<<< HEAD
-    public static function useTestingConfig($envFile = '.env.testing')
-    {
-        (new ReloadLaravelConfig())->reload(base_path($envFile));
-        /** @var Application $app */
-        $app = app();
-        $app->detectEnvironment(function () {
-            return 'testing';
-        });
-=======
-    public static function useTestingConfig(): void
+    public static function useTestingConfig()
     {
         LaravelEnv::reloadEnv(
             base_path(Settings::ENV_TESTING_FILE),
@@ -58,15 +48,15 @@
      *
      * @param array<string,string> $connectionDatabases The connections' databases.
      * @retun void
+     * @return void
      */
-    public static function useConnectionDatabases(array $connectionDatabases): void
+    public static function useConnectionDatabases($connectionDatabases)
     {
         foreach ($connectionDatabases as $connection => $database) {
             if (!is_null(config("database.connections.$connection.database"))) {
                 config(["database.connections.$connection.database" => $database]);
             }
         }
->>>>>>> c8260bb9
     }
 
     /**
@@ -161,14 +151,18 @@
      * @param array<string,string> $connectionDatabases The connections and the databases created for them.
      * @return void
      */
-    public static function registerPreparedConnectionDBsWithFramework(array $connectionDatabases): void
+    public static function registerPreparedConnectionDBsWithFramework($connectionDatabases)
     {
         /** @var Application $app */
         $app = app();
         if (method_exists($app, 'scoped')) {
-            $app->scoped(Settings::SHARE_CONNECTIONS_SINGLETON_NAME, fn() => $connectionDatabases);
+            $app->scoped(Settings::SHARE_CONNECTIONS_SINGLETON_NAME, function () use ($connectionDatabases) {
+                return $connectionDatabases;
+            });
         } else {
-            $app->singleton(Settings::SHARE_CONNECTIONS_SINGLETON_NAME, fn() => $connectionDatabases);
+            $app->singleton(Settings::SHARE_CONNECTIONS_SINGLETON_NAME, function () use ($connectionDatabases) {
+                return $connectionDatabases;
+            });
         }
     }
 
@@ -177,7 +171,7 @@
      *
      * @return array|null
      */
-    public static function readPreparedConnectionDBsFromFramework(): ?array
+    public static function readPreparedConnectionDBsFromFramework()
     {
         /** @var array|null $connectionDatabases */
         try {
