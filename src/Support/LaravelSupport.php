<?php

namespace CodeDistortion\Adapt\Support;

use CodeDistortion\Adapt\DI\Injectable\Interfaces\LogInterface;
use CodeDistortion\Adapt\DI\Injectable\Laravel\LaravelLog;
use CodeDistortion\Adapt\DTO\RemoteShareDTO;
use CodeDistortion\Adapt\Exceptions\AdaptRemoteShareException;
use Illuminate\Contracts\Container\BindingResolutionException;
use Illuminate\Database\Connection;
use Illuminate\Database\ConnectionInterface;
use Illuminate\Database\ConnectionResolverInterface;
use Illuminate\Foundation\Application;
use Illuminate\Http\Request;
use Illuminate\Support\Facades\DB;
use PDOException;

/**
 * Provides extra miscellaneous Laravel related support functionality.
 */
class LaravelSupport
{
    /**
     * Test to see if this code is running within an orchestra/testbench TestCase.
     *
     * @return boolean
     */
    public static function isRunningTestBench(): bool
    {
        $basePath = base_path();
        $realpath = (string) realpath('.');
        if (mb_strpos($basePath, $realpath) === 0) {
            $rest = mb_substr($basePath, mb_strlen($realpath));
            return (mb_substr($rest, 0, mb_strlen('/vendor/orchestra/')) == '/vendor/orchestra/');
        }
        return false;
    }

    /**
     * Re-load Laravel's entire config using the .env.testing file.
     *
     * @return void
     */
    public static function useTestingConfig()
    {
        LaravelEnv::reloadEnv(LaravelSupport::basePath(Settings::LARAVEL_ENV_TESTING_FILE), ['APP_ENV' => 'testing']);

        LaravelConfig::reloadConfig();
    }

    /**
     * Tell Laravel to use the desired databases for particular connections.
     *
     * Override the connection's existing databases.
     *
     * @param array<string,string> $connectionDatabases The connections' databases.
     * @return void
     */
    public static function useConnectionDatabases($connectionDatabases)
    {
        foreach ($connectionDatabases as $connection => $database) {
            if (!is_null(config("database.connections.$connection.database"))) {
                config(["database.connections.$connection.database" => $database]);
            }
        }
    }

    /**
     * Disconnect from databases that already have a connection.
     *
     * @param LogInterface $log The object to log with.
     * @return void
     */
    public static function disconnectFromConnectedDatabases($log)
    {
        $alreadyConnected = array_keys(DB::getConnections());
        foreach ($alreadyConnected as $connection) {
            $log->vDebug("Disconnecting established database connection \"$connection\"");
            DB::disconnect($connection);
        }
    }

    /**
     * Generate a base-path based on the project-root dir (taking into account TestBench is being used).
     *
     * @param string $path The path to use.
     * @return string
     * @param string|null $path
     */
<<<<<<< HEAD
    public static function basePath($path): string
=======
    public static function basePath(string $path = ''): string
>>>>>>> c11b8fdb
    {
        return self::isRunningTestBench()
            ? base_path("../../../../$path")
            : base_path($path);
    }

    /**
     * Generate a database-path based on the project-root dir (taking into account TestBench is being used).
     *
     * @param string $path The path to use.
     * @return string
     * @param string|null $path
     */
<<<<<<< HEAD
    public static function databasePath($path): string
=======
    public static function databasePath(string $path = ''): string
>>>>>>> c11b8fdb
    {
        return self::isRunningTestBench()
            ? database_path("../../../../$path")
            : database_path($path);
    }

    /**
     * Generate a config-path based on the project-root dir (taking into account TestBench is being used).
     *
     * @param string $path The path to use.
     * @return string
     * @param string|null $path
     */
<<<<<<< HEAD
    public static function configPath($path): string
=======
    public static function configPath(string $path = ''): string
>>>>>>> c11b8fdb
    {
        return self::isRunningTestBench()
            ? config_path("../../../../$path")
            : config_path($path);
    }

    /**
     * Make sure the code is running from the Laravel base dir.
     *
     * e.g. /var/www/html instead of /var/www/html/public
     *
     * This ensures that the paths of checksum files (migrations, seeders etc) are resolved identically, compared to
     * when Adapt is running in non-web situations tests (i.e. tests).
     *
     * @return void
     */
    public static function runFromBasePathDir()
    {
        chdir(LaravelSupport::basePath());
    }

    /**
     * Get the storage directory.
     *
     * @return string
     */
    public static function storageDir(): string
    {
        $c = Settings::LARAVEL_CONFIG_NAME;
        $return = config("$c.storage_dir");
        $return = is_string($return) ? $return : '';
        return rtrim($return, '\\/');
    }

    /**
     * Get a value from Laravel's config, and make sure it's a string.
     *
     * @param string $key     The config key to get.
     * @param string $default The default value.
     * @return string
     */
    public static function configString($key, $default = ''): string
    {
        $value = config($key, $default);
        if (is_string($value)) {
            return $value;
        }
        if (is_int($value)) {
            return (string) $value;
        }
        if (is_bool($value)) {
            return (string) $value;
        }
        return '';
    }

    /**
     * Get a value from Laravel's config, and make sure it's an array.
     *
     * @param string  $key     The config key to get.
     * @param mixed[] $default The default value.
     * @return mixed[]
     */
    public static function configArray($key, $default = []): array
    {
        $value = config($key, $default);
        if (is_array($value)) {
            return $value;
        }
        return [];
    }

    /**
     * Build a new LaravelLog object, uses the config settings as default values.
     *
     * @param boolean|null $stdout    Display messages to stdout?.
     * @param boolean|null $laravel   Add messages to Laravel's standard log.
     * @param integer|null $verbosity The current verbosity level - output at this level or lower will be displayed.
     * @return LaravelLog
     */
    public static function newLaravelLogger(bool $stdout = null, bool $laravel = null, int $verbosity = null): LaravelLog
    {
        $config = config(Settings::LARAVEL_CONFIG_NAME);
        return new LaravelLog((bool) ($stdout ?? $config['log']['stdout'] ?? false), (bool) ($laravel ?? $config['log']['laravel'] ?? false), (int) ($verbosity ?? $config['log']['verbosity'] ?? 0));
    }

    /**
     * Look at the seeder properties and config value, and determine what the seeders should be.
     *
     * Adapt uses $seeders, Laravel uses $seed and $seeder. This allows Adapt to respect the Laravel settings.
     *
     * @param boolean $hasSeedersProp Whether the test has the $seeders property or not.
     * @param mixed   $seedersProp    The $seeders property.
     * @param boolean $hasSeederProp  Whether the test has the $seeder property or not.
     * @param mixed   $seederProp     The $seeder property.
     * @param boolean $hasSeedProp    Whether the test has the $seed property or not.
     * @param mixed   $seedProp       The $seed property.
     * @param mixed   $seedersConfig  The code_distortion.adapt.seeders Laravel config value.
     * @return string[]
     */
    public static function resolveSeeders(
        $hasSeedersProp,
        $seedersProp,
        $hasSeederProp,
        $seederProp,
        $hasSeedProp,
        $seedProp,
        $seedersConfig
    ): array {

        // use the $seeders property first if it exists
        if ($hasSeedersProp) {
            $seeders = $seedersProp;
        // when $seed is truthy:
        // $seeder will be used (if present), and will fall back to the default DatabaseSeeder otherwise
        } elseif ($hasSeedProp) {
            $seeders = [];
            if ($seedProp) {
                $seeders = $hasSeederProp ? $seederProp : 'Database\\Seeders\\DatabaseSeeder';
            }
        // fall back to the config seeders
        } else {
            $seeders = $seedersConfig;
        }

        if (is_string($seeders)) {
            $seeders = [$seeders];
        }

        return is_array($seeders)
            ? $seeders
            : [];
    }

    /**
     * Register a scoped value with Laravel's service container.
     *
     * @param string   $name     The name of the scoped value.
     * @param callable $callback The callback to run to populate the value.
     * @return void
     */
    public static function registerScoped($name, $callback)
    {
        /** @var Application $app */
        $app = app();
        method_exists($app, 'scoped')
            ? $app->scoped($name, $callback)
            : $app->singleton($name, $callback);
    }

    /**
     * Read the list of connections that have been prepared, and their corresponding databases from the framework.
     *
     * @return array<string, string>|null
     */
    public static function readPreparedConnectionDBsFromFramework()
    {
        try {
            $return = app(Settings::REMOTE_SHARE_CONNECTIONS_SINGLETON_NAME);
            return is_array($return) || is_null($return) ? $return : null;
        } catch (BindingResolutionException $e) {
            return null;
        }
    }





    /**
     * Build a RemoteShareDTO from the header or cookie in a Request.
     *
     * @param Request $request The request to look in.
     * @return RemoteShareDTO|null
     * @throws AdaptRemoteShareException When the RemoteShareDTO version doesn't match.
     */
    public static function buildRemoteShareDTOFromRequest($request)
    {
        $shareHeaderValue = self::readHeaderValue($request, Settings::REMOTE_SHARE_KEY);
        $shareCookieValue = self::readCookieValue($request, Settings::REMOTE_SHARE_KEY);

        return RemoteShareDTO::buildFromPayload($shareHeaderValue)
            ?? RemoteShareDTO::buildFromPayload($shareCookieValue)
            ?? null;
    }

    /**
     * Read a cookie's raw value from the request.
     *
     * @param Request $request    The request to look in.
     * @param string  $cookieName The cookie to look for.
     * @return string
     */
    public static function readCookieValue($request, $cookieName): string
    {
        $value = $request->cookie($cookieName);
        return is_string($value) ? $value : '';
    }

    /**
     * Read a header's raw value from the request.
     *
     * @param Request $request    The request object.
     * @param string  $headerName The name of the header to read.
     * @return string
     */
    private static function readHeaderValue(Request $request, string $headerName): string
    {
        $value = $request->headers->get($headerName);
        return is_string($value) ? $value : '';
    }



    /**
     * Start a database transaction for a connection.
     *
     * (ADAPTED FROM Laravel Framework's RefreshDatabase::beginDatabaseTransaction()).
     *
     * @param string $connection The connection to use.
     * @return void
     */
    public static function startTransaction($connection)
    {
        $connection = self::getConnectionInterface($connection);
        if (self::useEventDispatcher($connection)) {
            /** @var Connection $connection */
            $dispatcher = $connection->getEventDispatcher();
            $connection->unsetEventDispatcher();
            $connection->beginTransaction();
            $connection->setEventDispatcher($dispatcher);
        } else {
            // compatible with older versions of Laravel
            $connection->beginTransaction();
        }
    }

    /**
     * Rollback the database transaction for a connection.
     *
     * (ADAPTED FROM Laravel Framework's RefreshDatabase::beginDatabaseTransaction()).
     *
     * @param string $connection The connection to use.
     * @return void
     */
    public static function rollBackTransaction($connection)
    {
        $connection = self::getConnectionInterface($connection);
        if (self::useEventDispatcher($connection)) {

            /** @var Connection $connection */
            $dispatcher = $connection->getEventDispatcher();
            $connection->unsetEventDispatcher();
            try {
                $connection->rollback();
            } catch (PDOException $exception) {
                // act gracefully if the transaction was committed already?
            }
            $connection->setEventDispatcher($dispatcher);
//            $connection->disconnect();

        } else {
            // compatible with older versions of Laravel
            $connection->rollback();
        }
    }

    /**
     * Get the ConnectionInterface for a particular connection.
     *
     * @param string $connection The connection to use.
     * @return ConnectionInterface
     */
    private static function getConnectionInterface(string $connection): ConnectionInterface
    {
        /** @var ConnectionResolverInterface $database */
        $database = app('db');
        return $database->connection($connection);
    }

    /**
     * Check if Laravel's newer EventDispatcher should be used when applying transactions.
     *
     * @param ConnectionInterface $connection The connection to use.
     * @return boolean
     */
    private static function useEventDispatcher(ConnectionInterface $connection): bool
    {
        // this allows this code to run with older versions of Laravel versions
        return method_exists($connection, 'unsetEventDispatcher');
    }
}<|MERGE_RESOLUTION|>--- conflicted
+++ resolved
@@ -85,13 +85,8 @@
      *
      * @param string $path The path to use.
      * @return string
-     * @param string|null $path
-     */
-<<<<<<< HEAD
-    public static function basePath($path): string
-=======
-    public static function basePath(string $path = ''): string
->>>>>>> c11b8fdb
+     */
+    public static function basePath($path = ''): string
     {
         return self::isRunningTestBench()
             ? base_path("../../../../$path")
@@ -103,13 +98,8 @@
      *
      * @param string $path The path to use.
      * @return string
-     * @param string|null $path
-     */
-<<<<<<< HEAD
-    public static function databasePath($path): string
-=======
-    public static function databasePath(string $path = ''): string
->>>>>>> c11b8fdb
+     */
+    public static function databasePath($path = ''): string
     {
         return self::isRunningTestBench()
             ? database_path("../../../../$path")
@@ -121,13 +111,8 @@
      *
      * @param string $path The path to use.
      * @return string
-     * @param string|null $path
-     */
-<<<<<<< HEAD
-    public static function configPath($path): string
-=======
-    public static function configPath(string $path = ''): string
->>>>>>> c11b8fdb
+     */
+    public static function configPath($path = ''): string
     {
         return self::isRunningTestBench()
             ? config_path("../../../../$path")
