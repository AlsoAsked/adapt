--- conflicted
+++ resolved
@@ -201,38 +201,6 @@
 
 
 
-<<<<<<< HEAD
-        if (!$reflection->hasProperty($propertyName)) {
-            return null;
-        }
-
-        $prop = $reflection->getProperty($propertyName);
-        $prop->setAccessible(true);
-        return $prop->getValue();
-    }
-
-    /**
-     * Update an object's private property.
-     *
-     * @param object $object       The object to alter.
-     * @param string $propertyName The property to update.
-     * @param mixed  $newValue     The value to set.
-     * @return void
-     */
-    private static function updatePrivateProperty($object, string $propertyName, $newValue)
-    {
-        $reflection = new ReflectionObject($object);
-
-        if (!$reflection->hasProperty($propertyName)) {
-            return;
-        }
-
-        $prop = $reflection->getProperty($propertyName);
-        $prop->setAccessible(true);
-        $prop->setValue($object, $newValue);
-    }
-=======
->>>>>>> a67beb6d
 
 
 
