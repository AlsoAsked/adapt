<?php

namespace CodeDistortion\Adapt\Exceptions;

/**
 * Exceptions generated relating to test-transactions.
 */
class AdaptTransactionException extends AdaptException
{
    /**
     * Thrown when a test committed the test-transaction.
     *
     * @param string $testName The name of the test that committed the transaction.
     * @return self
     */
    public static function testCommittedTransaction(string $testName)
    {
<<<<<<< HEAD
        return new self("The $testName test committed the transaction wrapper - see "
        . "https://github.com/code-distortion/adapt#my-tests-throw-adapttransactionexceptions for more details");
=======
        return new self(
            "The $testName test committed the transaction wrapper - see "
            . "https://github.com/code-distortion/adapt#testing-code-that-uses-transactions for more details"
        );
>>>>>>> a4dffe80
    }
}<|MERGE_RESOLUTION|>--- conflicted
+++ resolved
@@ -15,14 +15,7 @@
      */
     public static function testCommittedTransaction(string $testName)
     {
-<<<<<<< HEAD
         return new self("The $testName test committed the transaction wrapper - see "
-        . "https://github.com/code-distortion/adapt#my-tests-throw-adapttransactionexceptions for more details");
-=======
-        return new self(
-            "The $testName test committed the transaction wrapper - see "
-            . "https://github.com/code-distortion/adapt#testing-code-that-uses-transactions for more details"
-        );
->>>>>>> a4dffe80
+        . "https://github.com/code-distortion/adapt#testing-code-that-uses-transactions for more details");
     }
 }