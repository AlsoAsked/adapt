<?php

namespace CodeDistortion\Adapt\Exceptions;

use CodeDistortion\Adapt\Support\Settings;
use Throwable;

/**
 * Exceptions generated when dealing with snapshot files.
 */
class AdaptSnapshotException extends AdaptException
{
    /**
     * Could not remove snapshot files.
     *
     * @param Throwable $previousException The original exception.
     * @return self
     */
<<<<<<< HEAD
    public static function couldNotRemoveSnapshots($originalException): self
=======
    public static function couldNotRemoveSnapshots(Throwable $previousException): self
>>>>>>> 63dfaa05
    {
        return new self('Had trouble removing snapshot files', 0, $previousException);
    }

    /**
     * Could not find snapshot files.
     *
     * @param Throwable $previousException The original exception.
     * @return self
     */
<<<<<<< HEAD
    public static function hadTroubleFindingSnapshots($originalException): self
=======
    public static function hadTroubleFindingSnapshots(Throwable $previousException): self
>>>>>>> 63dfaa05
    {
        return new self('Had trouble finding snapshot files', 0, $previousException);
    }

    /**
     * Could not import a snapshot file.
     *
     * @param string $path The path of the file being imported.
     * @return self
     */
    public static function importFailed($path): self
    {
        return new self('The import of "' . $path . '" failed');
    }

    /**
     * The MySQL client isn't available.
     *
     * @param string $path The path to the mysql executable.
     * @return self
     */
    public static function mysqlClientNotPresent($path): self
    {
        return new self(
            'The mysql client "' . $path . '" executable isn\'t available to use '
            . '(please check the ' . Settings::LARAVEL_CONFIG_NAME . '.database.mysql config settings)'
        );
    }

    /**
     * The mysqldump executable isn't available.
     *
     * @param string $path The path to the mysql executable.
     * @return self
     */
    public static function mysqldumpNotPresent($path): self
    {
        return new self(
            'The mysqldump executable "' . $path . '" isn\'t available to use '
            . '(please check the ' . Settings::LARAVEL_CONFIG_NAME . '.database.mysql config settings)'
        );
    }

    /**
     * The MySQL client gave an error while importing.
     *
     * @param string  $path      The file being imported from.
     * @param integer $returnVal The error code given by mysql.
     * @return self
     */
    public static function mysqlImportError($path, $returnVal): self
    {
        return new self('Could not import database from "' . $path . '" - the mysql return value was: ' . $returnVal);
    }

    /**
     * The MySQL client gave an error while exporting.
     *
     * @param string  $path      The file being imported from.
     * @param integer $returnVal The error code given by mysql.
     * @return self
     */
    public static function mysqlExportError($path, $returnVal): self
    {
        return new self('Could not export database to "' . $path . '" - the mysqldump return value was: ' . $returnVal);
    }

    /**
     * The MySQL client gave an error while exporting - when renaming the temp file.
     *
     * @param string         $srcPath           The path to the file being renamed.
     * @param string         $destPath          The path to be changed to.
     * @param Throwable|null $previousException The original exception.
     * @return self
     */
    public static function mysqlExportErrorRenameTempFile(
<<<<<<< HEAD
        $srcPath,
        $destPath,
        $originalException = null
=======
        string $srcPath,
        string $destPath,
        ?Throwable $previousException = null
>>>>>>> 63dfaa05
    ): self {

        return $previousException
            ? new self("Could not rename temporary snapshot file $srcPath to $destPath", 0, $previousException)
            : new self("Could not rename temporary snapshot file $srcPath to $destPath");
    }

    /**
     * The MySQL client gave an error while exporting - when renaming the temp file.
     *
     * @param string $srcPath  The path to the file being renamed.
     * @param string $destPath The path to be changed to.
     * @return self
     */
    public static function SQLiteExportError($srcPath, $destPath): self
    {
        return new self("Could not export (copy) SQLite file from $srcPath to $destPath");
    }

    /**
     * Imports aren't allowed for the given driver/database.
     *
     * @param string $driver   The database driver to use when building the database ("mysql", "sqlite" etc).
     * @param string $database The name of the database being used.
     * @return self
     */
    public static function importsNotAllowed($driver, $database): self
    {
        return new self('Sorry, database imports aren\'t available for ' . $database . ' ' . $driver . ' databases');
    }
}<|MERGE_RESOLUTION|>--- conflicted
+++ resolved
@@ -16,11 +16,7 @@
      * @param Throwable $previousException The original exception.
      * @return self
      */
-<<<<<<< HEAD
-    public static function couldNotRemoveSnapshots($originalException): self
-=======
-    public static function couldNotRemoveSnapshots(Throwable $previousException): self
->>>>>>> 63dfaa05
+    public static function couldNotRemoveSnapshots($previousException): self
     {
         return new self('Had trouble removing snapshot files', 0, $previousException);
     }
@@ -31,11 +27,7 @@
      * @param Throwable $previousException The original exception.
      * @return self
      */
-<<<<<<< HEAD
-    public static function hadTroubleFindingSnapshots($originalException): self
-=======
-    public static function hadTroubleFindingSnapshots(Throwable $previousException): self
->>>>>>> 63dfaa05
+    public static function hadTroubleFindingSnapshots($previousException): self
     {
         return new self('Had trouble finding snapshot files', 0, $previousException);
     }
@@ -112,15 +104,9 @@
      * @return self
      */
     public static function mysqlExportErrorRenameTempFile(
-<<<<<<< HEAD
         $srcPath,
         $destPath,
-        $originalException = null
-=======
-        string $srcPath,
-        string $destPath,
-        ?Throwable $previousException = null
->>>>>>> 63dfaa05
+        $previousException = null
     ): self {
 
         return $previousException
