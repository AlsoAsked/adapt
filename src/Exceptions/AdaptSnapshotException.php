<?php

namespace CodeDistortion\Adapt\Exceptions;

use CodeDistortion\Adapt\Support\Settings;
use Throwable;

/**
 * Exceptions generated when dealing with snapshot files.
 */
class AdaptSnapshotException extends AdaptException
{
    /**
     * Could not remove snapshot files.
     *
     * @param Throwable $originalException The originally thrown exception.
     * @return self
     */
    public static function couldNotRemoveSnapshots(Throwable $originalException)
    {
        return new self('Had trouble removing snapshot files', 0, $originalException);
    }

    /**
     * Could not find snapshot files.
     *
     * @param Throwable $originalException The originally thrown exception.
     * @return self
     */
    public static function hadTroubleFindingSnapshots(Throwable $originalException)
    {
        return new self('Had trouble finding snapshot files', 0, $originalException);
    }

    /**
     * Could not import a snapshot file.
     *
     * @param string $path The path of the file being imported.
     * @return self
     */
    public static function importFailed(string $path)
    {
        return new self('The import of "' . $path . '" failed');
    }

    /**
     * The MySQL client isn't available.
     *
     * @param string $path The path to the mysql executable.
     * @return self
     */
    public static function mysqlClientNotPresent(string $path)
    {
        return new self('The mysql client "' . $path . '" executable isn\'t available to use '
        . '(please check the ' . Settings::LARAVEL_CONFIG_NAME . '.database.mysql config settings)');
    }

    /**
     * The mysqldump executable isn't available.
     *
     * @param string $path The path to the mysql executable.
     * @return self
     */
    public static function mysqldumpNotPresent(string $path)
    {
<<<<<<< HEAD
        return new self('The mysqldump executable "' . $path . '" isn\'t available to use'
        . '(please check the ' . Settings::LARAVEL_CONFIG_NAME . '.database.mysql config settings)');
=======
        return new self(
            'The mysqldump executable "' . $path . '" isn\'t available to use '
            . '(please check the ' . Settings::LARAVEL_CONFIG_NAME . '.database.mysql config settings)'
        );
>>>>>>> 5f979cb7
    }

    /**
     * The MySQL client gave an error while importing.
     *
     * @param string  $path      The file being imported from.
     * @param integer $returnVal The error code given by mysql.
     * @return self
     */
    public static function mysqlImportError(string $path, int $returnVal)
    {
        return new self('Could not import database from "' . $path . '" - the mysql return value was: ' . $returnVal);
    }

    /**
     * The MySQL client gave an error while exporting.
     *
     * @param string  $path      The file being imported from.
     * @param integer $returnVal The error code given by mysql.
     * @return self
     */
    public static function mysqlExportError(string $path, int $returnVal)
    {
        return new self('Could not export database to "' . $path . '" - the mysqldump return value was: ' . $returnVal);
    }

    /**
     * The MySQL client gave an error while exporting - when renaming the temp file.
     *
     * @param string         $srcPath           The path to the file being renamed.
     * @param string         $destPath          The path to be changed to.
     * @param Throwable|null $originalException The originally thrown exception.
     * @return self
     */
    public static function mysqlExportErrorRenameTempFile(string $srcPath, string $destPath, $originalException = null)
    {
        return $originalException
            ? new self("Could not rename temporary snapshot file $srcPath to $destPath", 0, $originalException)
            : new self("Could not rename temporary snapshot file $srcPath to $destPath");
    }

    /**
     * The MySQL client gave an error while exporting - when renaming the temp file.
     *
     * @param string $srcPath  The path to the file being renamed.
     * @param string $destPath The path to be changed to.
     * @return self
     */
    public static function SQLiteExportError(string $srcPath, string $destPath)
    {
        return new self("Could not export (copy) SQLite file from $srcPath to $destPath");
    }

    /**
     * Imports aren't allowed for the given driver/database.
     *
     * @param string $driver   The database driver to use when building the database ("mysql", "sqlite" etc).
     * @param string $database The name of the database being used.
     * @return self
     */
    public static function importsNotAllowed(string $driver, string $database)
    {
        return new self('Sorry, database imports aren\'t available for ' . $database . ' ' . $driver . ' databases');
    }
}<|MERGE_RESOLUTION|>--- conflicted
+++ resolved
@@ -63,15 +63,8 @@
      */
     public static function mysqldumpNotPresent(string $path)
     {
-<<<<<<< HEAD
-        return new self('The mysqldump executable "' . $path . '" isn\'t available to use'
+        return new self('The mysqldump executable "' . $path . '" isn\'t available to use '
         . '(please check the ' . Settings::LARAVEL_CONFIG_NAME . '.database.mysql config settings)');
-=======
-        return new self(
-            'The mysqldump executable "' . $path . '" isn\'t available to use '
-            . '(please check the ' . Settings::LARAVEL_CONFIG_NAME . '.database.mysql config settings)'
-        );
->>>>>>> 5f979cb7
     }
 
     /**
