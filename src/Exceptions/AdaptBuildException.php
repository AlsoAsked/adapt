<?php

namespace CodeDistortion\Adapt\Exceptions;

use CodeDistortion\Adapt\Support\StringSupport;
use League\CommonMark\Node\StringContainerHelper;
use Throwable;

/**
 * Exceptions generated when building a database.
 */
class AdaptBuildException extends AdaptException
{
    /**
     * The SQLite database name contains directory parts.
     *
     * @param string $databaseName The database that was to be used.
     * @return self
     */
    public static function SQLiteDatabaseNameContainsDirectoryParts($databaseName): self
    {
        return new self(
            "The SQLite database name \"$databaseName\" is invalid. "
            . "When using Adapt, please use only a filename (without a directory)"
        );
    }

    /**
     * The db user doesn't have permission to access the database.
     *
     * @param Throwable $previousException The original exception.
     * @return self
     */
    public static function accessDenied($previousException): self
    {
        return new self(
            'Database access denied. TRY CONNECTING AS THE ROOT USER while testing. '
            . 'The user you connect with needs to have read + write access, '
            . 'as well as permission to create new databases',
            0,
            $previousException
        );
    }

    /**
     * Thrown when a MySQL database name is too long.
     *
     * @param string $database The name of the database.
     * @return self
     */
    public static function yourMySQLDatabaseNameIsTooLongCouldYouChangeItThx(string $database): self
    {
        return new self(
            "The database name \"$database\" is longer than MySQL's limit (64 characters). "
            . "Please use a shorter database name"
        );
    }

    /**
     * Thrown when a PostgreSQL database name is too long.
     *
     * @param string $database The name of the database.
     * @return self
     */
    public static function yourPostgreSQLDatabaseNameIsTooLongCouldYouChangeItThx(string $database): self
    {
        return new self(
            "The database name \"$database\" is longer than PostgreSQL's limit (63 characters). "
            . "Please use a shorter database name"
        );
    }

    /**
     * Could not drop the database.
     *
     * @param string    $databaseName      The database that was to be used.
     * @param Throwable $previousException The original exception.
     * @return self
     */
<<<<<<< HEAD
    public static function couldNotCreateDatabase($databaseName, $previousException): self
=======
    public static function couldNotDropDatabase(string $databaseName, Throwable $previousException): self
>>>>>>> dafffc1f
    {
        return new self("Could not drop database \"$databaseName\"", 0, $previousException);
    }

    /**
     * Could not create the database.
     *
     * @param string    $databaseName      The database that was to be used.
     * @param string    $driver            The database driver being used.
     * @param Throwable $previousException The original exception.
     * @return self
     */
    public static function couldNotCreateDatabase(
        string $databaseName,
        string $driver,
        Throwable $previousException
    ): self {

        return new self("Failed to create $driver database \"$databaseName\"", 0, $previousException);
    }

    /**
     * Could not reuse a database - it's owned by another project.
     *
     * @param string $databaseName The database that was to be used.
     * @param string $projectName  The current owner of the database.
     * @return self
     */
    public static function databaseOwnedByAnotherProject($databaseName, $projectName): self
    {
        return new self(
            "Could not re-use database \"$databaseName\" as it is owned by another project \"$projectName\""
        );
    }

    /**
     * Could not run the migrations.
     *
     * @param string|null $migrationsPath    The path the migrations are in.
     * @param Throwable   $previousException The original exception.
     * @return self
     */
<<<<<<< HEAD
    public static function migrationsFailed($previousException): self
=======
    public static function migrationsFailed(?string $migrationsPath, Throwable $previousException): self
>>>>>>> dafffc1f
    {
        $message = $migrationsPath
            ? "An error occurred when running the migrations \"$migrationsPath\""
            : "An error occurred when running the migrations";

        return new self($message, 0, $previousException);
    }

    /**
     * Could not run a seeder.
     *
     * @param string    $seeder            The seeder that was run.
     * @param Throwable $previousException The original exception.
     * @return self
     */
    public static function seederFailed($seeder, $previousException): self
    {
        return new self("Could not run the seeder \"$seeder\"", 0, $previousException);
    }

    /**
     * A database builder has been executed a second time.
     *
     * @return self
     */
    public static function databaseBuilderAlreadyExecuted(): self
    {
        return new self('This DatabaseBuilder has already been executed');
    }

    /**
     * The database being used isn't compatible with browser testing.
     *
     * @param string $driver The driver being used.
     * @return self
     */
    public static function databaseNotCompatibleWithBrowserTests($driver): self
    {
        return new self("$driver databases aren't compatible with browser tests");
    }
}<|MERGE_RESOLUTION|>--- conflicted
+++ resolved
@@ -48,7 +48,7 @@
      * @param string $database The name of the database.
      * @return self
      */
-    public static function yourMySQLDatabaseNameIsTooLongCouldYouChangeItThx(string $database): self
+    public static function yourMySQLDatabaseNameIsTooLongCouldYouChangeItThx($database): self
     {
         return new self(
             "The database name \"$database\" is longer than MySQL's limit (64 characters). "
@@ -62,7 +62,7 @@
      * @param string $database The name of the database.
      * @return self
      */
-    public static function yourPostgreSQLDatabaseNameIsTooLongCouldYouChangeItThx(string $database): self
+    public static function yourPostgreSQLDatabaseNameIsTooLongCouldYouChangeItThx($database): self
     {
         return new self(
             "The database name \"$database\" is longer than PostgreSQL's limit (63 characters). "
@@ -77,11 +77,7 @@
      * @param Throwable $previousException The original exception.
      * @return self
      */
-<<<<<<< HEAD
-    public static function couldNotCreateDatabase($databaseName, $previousException): self
-=======
-    public static function couldNotDropDatabase(string $databaseName, Throwable $previousException): self
->>>>>>> dafffc1f
+    public static function couldNotDropDatabase($databaseName, $previousException): self
     {
         return new self("Could not drop database \"$databaseName\"", 0, $previousException);
     }
@@ -95,9 +91,9 @@
      * @return self
      */
     public static function couldNotCreateDatabase(
-        string $databaseName,
-        string $driver,
-        Throwable $previousException
+        $databaseName,
+        $driver,
+        $previousException
     ): self {
 
         return new self("Failed to create $driver database \"$databaseName\"", 0, $previousException);
@@ -124,11 +120,7 @@
      * @param Throwable   $previousException The original exception.
      * @return self
      */
-<<<<<<< HEAD
-    public static function migrationsFailed($previousException): self
-=======
-    public static function migrationsFailed(?string $migrationsPath, Throwable $previousException): self
->>>>>>> dafffc1f
+    public static function migrationsFailed($migrationsPath, $previousException): self
     {
         $message = $migrationsPath
             ? "An error occurred when running the migrations \"$migrationsPath\""
