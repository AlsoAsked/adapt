<?php

namespace CodeDistortion\Adapt\Exceptions;

use Throwable;

/**
 * Exceptions generated when building a database.
 */
class AdaptBuildException extends AdaptException
{
    /**
     * The db user doesn't have permission to access the database.
     *
     * @param Throwable $originalException The originally thrown exception.
     * @return self
     */
    public static function accessDenied($originalException): self
    {
        return new self(
            'Database access denied. TRY CONNECTING AS THE ROOT USER while testing. '
            . 'The user you connect with needs to have read + write access, '
            . 'as well as permission to create new databases',
            0,
            $originalException
        );
    }

    /**
     * Could not reuse a database - it's owned by another project.
     *
     * @param string $databaseName The database that was to be used.
     * @param string $projectName  The current owner of the database.
     * @return self
     */
    public static function databaseOwnedByAnotherProject($databaseName, $projectName): self
    {
        return new self("Could not re-use database \"$databaseName\" as it is owned by project \"$projectName\"");
    }

    /**
     * Could not run the migrations.
     *
     * @param Throwable $originalException The originally thrown exception.
     * @return self
     */
<<<<<<< HEAD
    public static function seederFailed($seeder, $originalException): self
=======
    public static function migrationsFailed(Throwable $originalException): self
>>>>>>> c8260bb9
    {
        return new self("An error occurred when running the migrations: \"{$originalException->getMessage()}\"", 0, $originalException);
    }

    /**
     * Could not run a seeder.
     *
     * @param string    $seeder            The seeder that was run.
     * @param Throwable $originalException The originally thrown exception.
     * @return self
     */
    public static function seederFailed(string $seeder, Throwable $originalException): self
    {
        return new self("Could not run the seeder \"$seeder\"", 0, $originalException);
    }

    /**
     * A database builder has been executed a second time.
     *
     * @return self
     */
<<<<<<< HEAD
    public static function remoteBuildUrlInvalid($remoteBuildUrl): self
=======
    public static function databaseBuilderAlreadyExecuted(): self
>>>>>>> c8260bb9
    {
        return new self('This DatabaseBuilder has already been executed');
    }

    /**
     * The database being used isn't compatible with browser testing.
     *
     * @return static
     */
<<<<<<< HEAD
    public static function remoteBuildFailed($connection, $remoteMessage, $originalException = null): self
=======
    public static function databaseNotCompatibleWithBrowserTests(string $driver): self
>>>>>>> c8260bb9
    {
        return new self("$driver databases aren't compatible with browser tests");
    }
}<|MERGE_RESOLUTION|>--- conflicted
+++ resolved
@@ -44,11 +44,7 @@
      * @param Throwable $originalException The originally thrown exception.
      * @return self
      */
-<<<<<<< HEAD
-    public static function seederFailed($seeder, $originalException): self
-=======
-    public static function migrationsFailed(Throwable $originalException): self
->>>>>>> c8260bb9
+    public static function migrationsFailed($originalException): self
     {
         return new self("An error occurred when running the migrations: \"{$originalException->getMessage()}\"", 0, $originalException);
     }
@@ -60,7 +56,7 @@
      * @param Throwable $originalException The originally thrown exception.
      * @return self
      */
-    public static function seederFailed(string $seeder, Throwable $originalException): self
+    public static function seederFailed($seeder, $originalException): self
     {
         return new self("Could not run the seeder \"$seeder\"", 0, $originalException);
     }
@@ -70,11 +66,7 @@
      *
      * @return self
      */
-<<<<<<< HEAD
-    public static function remoteBuildUrlInvalid($remoteBuildUrl): self
-=======
     public static function databaseBuilderAlreadyExecuted(): self
->>>>>>> c8260bb9
     {
         return new self('This DatabaseBuilder has already been executed');
     }
@@ -83,12 +75,9 @@
      * The database being used isn't compatible with browser testing.
      *
      * @return static
+     * @param string $driver
      */
-<<<<<<< HEAD
-    public static function remoteBuildFailed($connection, $remoteMessage, $originalException = null): self
-=======
-    public static function databaseNotCompatibleWithBrowserTests(string $driver): self
->>>>>>> c8260bb9
+    public static function databaseNotCompatibleWithBrowserTests($driver): self
     {
         return new self("$driver databases aren't compatible with browser tests");
     }
