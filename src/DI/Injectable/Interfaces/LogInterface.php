--- conflicted
+++ resolved
@@ -15,11 +15,7 @@
      * @param boolean      $newLineAfter Add a new line afterwards?.
      * @return void
      */
-<<<<<<< HEAD
-    public function debug($message, $timerRef = null);
-=======
-    public function debug(string $message, int $timerRef = null, bool $newLineAfter = false): void;
->>>>>>> 63dfaa05
+    public function debug($message, $timerRef = null, $newLineAfter = false);
 
     /**
      * Display some debug output - WARNING level.
@@ -29,11 +25,7 @@
      * @param boolean      $newLineAfter Add a new line afterwards?.
      * @return void
      */
-<<<<<<< HEAD
-    public function warning($message, $timerRef = null);
-=======
-    public function warning(string $message, int $timerRef = null, bool $newLineAfter = false): void;
->>>>>>> 63dfaa05
+    public function warning($message, $timerRef = null, $newLineAfter = false);
 
     /**
      * Display some debug output - ERROR level.
@@ -43,11 +35,7 @@
      * @param boolean      $newLineAfter Add a new line afterwards?.
      * @return void
      */
-<<<<<<< HEAD
-    public function error($message, $timerRef = null);
-=======
-    public function error(string $message, int $timerRef = null, bool $newLineAfter = false): void;
->>>>>>> 63dfaa05
+    public function error($message, $timerRef = null, $newLineAfter = false);
 
     /**
      * Create a new timer and return a reference to it.
@@ -63,11 +51,7 @@
      *
      * @return boolean
      */
-<<<<<<< HEAD
-    public function getDuration($timerRef = null);
-=======
     public function someLoggingIsOn(): bool;
->>>>>>> 63dfaa05
 
 
 
@@ -88,9 +72,5 @@
      * @param boolean         $newLineAfter Add a new line afterwards?.
      * @return void
      */
-<<<<<<< HEAD
-    public function logBox($lines, $title = null, $level = 'debug');
-=======
-    public function logBox($lines, ?string $title = null, string $level = 'debug', bool $newLineAfter = false): void;
->>>>>>> 63dfaa05
+    public function logBox($lines, $title = null, $level = 'debug', $newLineAfter = false);
 }