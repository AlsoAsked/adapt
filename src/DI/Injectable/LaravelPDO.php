--- conflicted
+++ resolved
@@ -11,17 +11,8 @@
  */
 class LaravelPDO
 {
-<<<<<<< HEAD
-    /**
-     * The pdo connection to use.
-     *
-     * @var PDO
-     */
+    /** @var PDO The pdo connection to use. */
     private $pdo;
-=======
-    /** @var PDO The pdo connection to use. */
-    private PDO $pdo;
->>>>>>> bc902e33
 
 
     /**
