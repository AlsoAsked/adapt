--- conflicted
+++ resolved
@@ -39,11 +39,7 @@
      * @param integer|null $timerRef Show the time taken for the given timer.
      * @return void
      */
-<<<<<<< HEAD
-    public function info($message, $timerRef = null)
-=======
-    public function debug(string $message, int $timerRef = null): void
->>>>>>> c8260bb9
+    public function debug($message, $timerRef = null)
     {
         $this->output('debug', $this->buildMessage($message, $timerRef));
     }
@@ -67,7 +63,7 @@
      * @param integer|null $timerRef Show the time taken for the given timer.
      * @return void
      */
-    public function error(string $message, int $timerRef = null): void
+    public function error($message, $timerRef = null)
     {
         $this->output('error', $this->buildMessage($message, $timerRef));
     }
@@ -151,7 +147,7 @@
      * @param array<string, string> $lines The lines to process.
      * @return void
      */
-    public function padList(array $lines): array
+    public function padList($lines): array
     {
         $maxLength = 0;
         foreach (array_keys($lines) as $key) {
@@ -180,7 +176,7 @@
      * @param string          $level The logging level to use.
      * @return void
      */
-    public function logBox($lines, ?string $title = null, string $level = 'debug'): void
+    public function logBox($lines, $title = null, $level = 'debug')
     {
         $lines = !is_array($lines) ? [$lines] : $lines;
 
