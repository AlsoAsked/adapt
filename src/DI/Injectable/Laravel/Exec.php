<?php

namespace CodeDistortion\Adapt\DI\Injectable\Laravel;

/**
 * Injectable class to abstract program execution.
 */
class Exec
{
    /**
     * Execute the given command.
     *
     * @param string $command   The command to run.
     * @param mixed  $output    Will be populated with the script's output.
     * @param mixed  $returnVal Will contain the script's exit-code.
     * @return string|boolean
     */
<<<<<<< HEAD
    public function run($command, &$output, &$returnVal): string
=======
    public function run(string $command, &$output, &$returnVal)
>>>>>>> 33549997
    {
        return exec($command, $output, $returnVal);
    }

    /**
     * Run the given command and see if it completes without error.
     *
     * @param string $command The command to run.
     * @return boolean
     */
    public function commandRuns($command): bool
    {
        exec($command . ' 2>/dev/null', $output, $returnVal); // suppress stderror
        return $returnVal == 0;
    }
}<|MERGE_RESOLUTION|>--- conflicted
+++ resolved
@@ -15,11 +15,7 @@
      * @param mixed  $returnVal Will contain the script's exit-code.
      * @return string|boolean
      */
-<<<<<<< HEAD
-    public function run($command, &$output, &$returnVal): string
-=======
-    public function run(string $command, &$output, &$returnVal)
->>>>>>> 33549997
+    public function run($command, &$output, &$returnVal)
     {
         return exec($command, $output, $returnVal);
     }
