--- conflicted
+++ resolved
@@ -16,12 +16,6 @@
     /** @var LaravelArtisan The LaravelArtisan object to use. */
     public $artisan;
 
-<<<<<<< HEAD
-    /** @var LaravelConfig The LaravelConfig object to use. */
-    public $config;
-
-=======
->>>>>>> 63dfaa05
     /** @var LaravelDB The LaravelDB object to use. */
     public $db;
 
@@ -51,21 +45,6 @@
     }
 
     /**
-<<<<<<< HEAD
-     * Set the LaravelConfig object to use.
-     *
-     * @param LaravelConfig $config The LaravelConfig object to store.
-     * @return static
-     */
-    public function config($config): self
-    {
-        $this->config = $config;
-        return $this;
-    }
-
-    /**
-=======
->>>>>>> 63dfaa05
      * Set the LaravelDB object to use.
      *
      * @param LaravelDB $db The LaravelDB object to store.
