<?php

namespace CodeDistortion\Adapt\Laravel\Middleware;

use Closure;
use CodeDistortion\Adapt\DI\Injectable\Filesystem;
use CodeDistortion\Adapt\Exceptions\AdaptBrowserTestException;
use CodeDistortion\Adapt\Support\Settings;
use Config;
use Illuminate\Http\Request;
use Illuminate\Http\Response;
use Throwable;

/**
 * Adapt Middleware - used to load temporary config files during browser tests.
 *
 * Added to local and testing environments.
 */
class AdaptMiddleware
{
    /**
     * Handle an incoming request.
     *
     * @param \Illuminate\Http\Request $request The request object.
     * @param \Closure                 $next    The next thing to run.
     * @return mixed
     */
    public function handle(Request $request, Closure $next)
    {
        // the service-provider won't register this middleware when in production
        // this is an extra safety check - we definitely don't want this to run in production
        if (!app()->environment('local', 'testing')) {
            return $next($request);
        }

        $cookieValue = $request->cookie(Settings::CONNECTIONS_COOKIE);
        $usedTempConfig = $this->useTemporaryConfig($cookieValue);

        $response = $next($request);
        if ($usedTempConfig) {
            $this->reSetCookie($response, $cookieValue);
        }
        return $response;
    }

    /**
     * Read the Adapt cookie, and if present, load the temporary config file it points to.
     *
     * @param string|null $cookieValue The cookie value.
     * @return boolean
     * @throws AdaptBrowserTestException When there was a problem loading the temporary config.
     */
    private function useTemporaryConfig(?string $cookieValue): bool
    {
        $tempCachePath = $this->getTempCachePath($cookieValue);
        if (!$tempCachePath) {
            return false;
        }

        if (!(new Filesystem())->fileExists($tempCachePath)) {
            throw AdaptBrowserTestException::tempConfigFileNotLoaded($tempCachePath);
        }

        try {
            $configData = require $tempCachePath;
        } catch (Throwable $e) {
            throw AdaptBrowserTestException::tempConfigFileNotLoaded($tempCachePath, $e);
        }

        if (!is_array($configData)) {
            throw AdaptBrowserTestException::tempConfigFileNotLoaded($tempCachePath);
        }

        $this->replaceWholeConfig($configData);

        return true;
    }

    /**
     * Pick the temporary cache-path from the Adapt cookie.
     *
     * @param string|null $cookieValue The cookie value.
     * @return string|null
     */
<<<<<<< HEAD
    private function getTempCachePath(Request $request)
=======
    private function getTempCachePath(?string $cookieValue): ?string
>>>>>>> 70516a1d
    {
        if (!is_string($cookieValue)) {
            return null;
        }

        $cookieValue = base64_decode($cookieValue);
        if (!is_string($cookieValue)) {
            return null;
        }

        $cookieValue = @unserialize($cookieValue);
        if (!is_array($cookieValue)) {
            return null;
        }

        if (!array_key_exists('tempConfigPath', $cookieValue)) {
            return null;
        }

        return $cookieValue['tempConfigPath'];
    }

    /**
     * Replace the whole config with new values.
     *
     * @param mixed[] $configData The config data to use instead.
     * @return void
     */
    private function replaceWholeConfig(array $configData)
    {
        foreach (array_keys(Config::all()) as $index) {
            Config::offsetUnset($index);
        }
        Config::set($configData);
    }

    /**
     * Add the database config settings to the cookie again - to help it stay when the user logs out.
     *
     * @param Response|mixed $response    The response object.
     * @param string|null    $cookieValue The cookie value.
     * @return void
     */
<<<<<<< HEAD
    private function reSetCookie(Request $request, $response)
=======
    private function reSetCookie($response, ?string $cookieValue): void
>>>>>>> 70516a1d
    {
        if (!($response instanceof Response)) {
            return;
        }

        if ((!is_string($cookieValue)) || (!mb_strlen($cookieValue))) {
            return;
        }

        $response->cookie(Settings::CONNECTIONS_COOKIE, $cookieValue, null, '/', null, false, false);
    }
}<|MERGE_RESOLUTION|>--- conflicted
+++ resolved
@@ -50,7 +50,7 @@
      * @return boolean
      * @throws AdaptBrowserTestException When there was a problem loading the temporary config.
      */
-    private function useTemporaryConfig(?string $cookieValue): bool
+    private function useTemporaryConfig($cookieValue): bool
     {
         $tempCachePath = $this->getTempCachePath($cookieValue);
         if (!$tempCachePath) {
@@ -82,11 +82,7 @@
      * @param string|null $cookieValue The cookie value.
      * @return string|null
      */
-<<<<<<< HEAD
-    private function getTempCachePath(Request $request)
-=======
-    private function getTempCachePath(?string $cookieValue): ?string
->>>>>>> 70516a1d
+    private function getTempCachePath($cookieValue)
     {
         if (!is_string($cookieValue)) {
             return null;
@@ -130,11 +126,7 @@
      * @param string|null    $cookieValue The cookie value.
      * @return void
      */
-<<<<<<< HEAD
-    private function reSetCookie(Request $request, $response)
-=======
-    private function reSetCookie($response, ?string $cookieValue): void
->>>>>>> 70516a1d
+    private function reSetCookie($response, $cookieValue)
     {
         if (!($response instanceof Response)) {
             return;
