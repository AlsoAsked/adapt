--- conflicted
+++ resolved
@@ -208,7 +208,8 @@
      *
      * @return string[]
      */
-    private function resolveSeeders(): array {
+    private function resolveSeeders(): array
+    {
         return LaravelSupport::resolveSeeders(
             $this->propBag->hasProp('seeders'),
             $this->propBag->prop('seeders', null),
@@ -339,11 +340,7 @@
      *
      * @return void
      */
-<<<<<<< HEAD
-    public function purgeInvalidThings()
-=======
-    public function purgeStaleThings(): void
->>>>>>> 75d7807c
+    public function purgeStaleThings()
     {
         if (!$this->canPurgeStaleThings()) {
             return;
@@ -378,11 +375,7 @@
      *
      * @return void
      */
-<<<<<<< HEAD
-    private function purgeInvalidDatabases()
-=======
-    private function purgeStaleDatabases(): void
->>>>>>> 75d7807c
+    private function purgeStaleDatabases()
     {
         $connections = LaravelSupport::configArray('database.connections');
         foreach (array_keys($connections) as $connection) {
@@ -405,11 +398,7 @@
      *
      * @return void
      */
-<<<<<<< HEAD
-    private function purgeInvalidSnapshots()
-=======
-    private function purgeStaleSnapshots(): void
->>>>>>> 75d7807c
+    private function purgeStaleSnapshots()
     {
         $builder = $this->createBuilder(LaravelSupport::configString('database.default'));
         foreach ($builder->buildSnapshotMetaInfos() as $snapshotMetaInfo) {
