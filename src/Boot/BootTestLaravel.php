--- conflicted
+++ resolved
@@ -175,44 +175,8 @@
             ->storageDir($this->storageDir())
             ->snapshotPrefix('snapshot.')
             ->databasePrefix('')
-            ->hashPaths($this->checkLaravelHashPaths($this->propBag->adaptConfig('look_for_changes_in')))
-            ->buildSettings(
-                $this->propBag->adaptConfig('pre_migration_imports', 'preMigrationImports'),
-                $this->propBag->adaptConfig('migrations', 'migrations'),
-                $this->resolveSeeders(),
-                $this->propBag->adaptConfig('remote_build_url', 'remoteBuildUrl'),
-                $this->propBag->prop('isBrowserTest', $this->browserTestDetected),
-                false,
-                $this->propBag->config('session.driver'),
-                null,
-            )
-            ->cacheTools(
-<<<<<<< HEAD
-                $this->propBag->config('reuse_test_dbs', 'reuseTestDBs'),
-                $this->propBag->config('scenario_test_dbs', 'scenarioTestDBs')
-            )->snapshots($this->propBag->config('use_snapshots_when_reusing_db', 'useSnapshotsWhenReusingDB'), $this->propBag->config('use_snapshots_when_not_reusing_db', 'useSnapshotsWhenNotReusingDB'))
-=======
-                $this->propBag->adaptConfig('reuse_test_dbs', 'reuseTestDBs'),
-                $this->propBag->adaptConfig('scenario_test_dbs', 'scenarioTestDBs'),
-            )
-            ->snapshots(
-                $this->propBag->adaptConfig('use_snapshots_when_reusing_db', 'useSnapshotsWhenReusingDB'),
-                $this->propBag->adaptConfig('use_snapshots_when_not_reusing_db', 'useSnapshotsWhenNotReusingDB'),
-            )
->>>>>>> c8260bb9
-            ->mysqlSettings(
-                $this->propBag->adaptConfig('database.mysql.executables.mysql'),
-                $this->propBag->adaptConfig('database.mysql.executables.mysqldump'),
-            )
-            ->postgresSettings(
-                $this->propBag->adaptConfig('database.pgsql.executables.psql'),
-                $this->propBag->adaptConfig('database.pgsql.executables.pg_dump'),
-            )
-            ->staleGraceSeconds($this->propBag->adaptConfig(
-                'stale_grace_seconds',
-                null,
-                Settings::DEFAULT_STALE_GRACE_SECONDS,
-            ));
+            ->hashPaths($this->checkLaravelHashPaths($this->propBag->adaptConfig('look_for_changes_in')))->buildSettings($this->propBag->adaptConfig('pre_migration_imports', 'preMigrationImports'), $this->propBag->adaptConfig('migrations', 'migrations'), $this->resolveSeeders(), $this->propBag->adaptConfig('remote_build_url', 'remoteBuildUrl'), $this->propBag->prop('isBrowserTest', $this->browserTestDetected), false, $this->propBag->config('session.driver'), null)->cacheTools($this->propBag->adaptConfig('reuse_test_dbs', 'reuseTestDBs'), $this->propBag->adaptConfig('scenario_test_dbs', 'scenarioTestDBs'))->snapshots($this->propBag->adaptConfig('use_snapshots_when_reusing_db', 'useSnapshotsWhenReusingDB'), $this->propBag->adaptConfig('use_snapshots_when_not_reusing_db', 'useSnapshotsWhenNotReusingDB'))->mysqlSettings($this->propBag->adaptConfig('database.mysql.executables.mysql'), $this->propBag->adaptConfig('database.mysql.executables.mysqldump'))->postgresSettings($this->propBag->adaptConfig('database.pgsql.executables.psql'), $this->propBag->adaptConfig('database.pgsql.executables.pg_dump'))
+            ->staleGraceSeconds($this->propBag->adaptConfig('stale_grace_seconds', null, Settings::DEFAULT_STALE_GRACE_SECONDS));
     }
 
     /**
@@ -251,19 +215,9 @@
      * @param array<string,string> $connectionDatabases The connections and the databases created for them.
      * @return void
      */
-<<<<<<< HEAD
-    protected function registerConnectionDBsWithFramework($connectionDatabases)
-    {
-        /** @var Application $app */
-        $app = app();
-        $app->singleton(Settings::SHARE_CONNECTIONS_SINGLETON_NAME, function () use ($connectionDatabases) {
-            return $connectionDatabases;
-        });
-=======
-    protected function registerPreparedConnectionDBsWithFramework(array $connectionDatabases): void
+    protected function registerPreparedConnectionDBsWithFramework($connectionDatabases)
     {
         LaravelSupport::registerPreparedConnectionDBsWithFramework($connectionDatabases);
->>>>>>> c8260bb9
     }
 
 
@@ -276,11 +230,7 @@
      *                                             corresponding databases from the framework.
      * @return void
      */
-<<<<<<< HEAD
-    public function getBrowsersToPassThroughCurrentConfig($browsers)
-=======
-    public function haveBrowsersShareConfig(array $browsers, array $connectionDBs): void
->>>>>>> c8260bb9
+    public function haveBrowsersShareConfig($browsers, $connectionDBs)
     {
         if (!count($browsers)) {
             return;
