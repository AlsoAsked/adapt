<?php

namespace CodeDistortion\Adapt\Boot;

use CodeDistortion\Adapt\Boot\Traits\CheckLaravelHashPathsTrait;
use CodeDistortion\Adapt\DatabaseBuilder;
use CodeDistortion\Adapt\DI\DIContainer;
use CodeDistortion\Adapt\DI\Injectable\Exec;
use CodeDistortion\Adapt\DI\Injectable\Filesystem;
use CodeDistortion\Adapt\DI\Injectable\LaravelArtisan;
use CodeDistortion\Adapt\DI\Injectable\LaravelConfig;
use CodeDistortion\Adapt\DI\Injectable\LaravelDB;
use CodeDistortion\Adapt\DI\Injectable\LaravelLog;
use CodeDistortion\Adapt\DTO\ConfigDTO;
use CodeDistortion\Adapt\Exceptions\AdaptBootException;
use CodeDistortion\Adapt\Exceptions\AdaptBrowserTestException;
use CodeDistortion\Adapt\Exceptions\AdaptConfigException;
use CodeDistortion\Adapt\Support\Settings;
use Config;
use Carbon\Carbon;
use Illuminate\Cookie\CookieValuePrefix;
use Illuminate\Support\Facades\Crypt;
use Laravel\Dusk\Browser;

/**
 * Bootstrap Adapt for Laravel tests.
 */
class BootTestLaravel extends BootTestAbstract
{
    use CheckLaravelHashPathsTrait;

    /** @var string[] The paths to the temporary config files, created during browser tests. */
    private $tempConfigPaths = [];



    /**
     * Build a default DIContainer object.
     *
     * @param string $connection The connection to start using.
     * @return DIContainer
     * @throws AdaptBootException Thrown when a PropBag hasn't been set yet.
     */
    protected function defaultDI(string $connection): DIContainer
    {
        if (!$this->propBag) {
            throw AdaptBootException::propBagNotSet();
        }

        return (new DIContainer())
            ->artisan(new LaravelArtisan())
            ->config(new LaravelConfig())
            ->db((new LaravelDB())->useConnection($connection))
            ->dbTransactionClosure($this->transactionClosure)
            ->log(new LaravelLog(
                (bool) $this->propBag->config('log.stdout'),
                (bool) $this->propBag->config('log.laravel')
            ))
            ->exec(new Exec())
            ->filesystem(new Filesystem());
    }


    /**
     * Create a new DatabaseBuilder object based on the "default" database connection.
     *
     * @return DatabaseBuilder
     */
    protected function newDefaultBuilder(): DatabaseBuilder
    {
        return $this->newBuilder(config('database.default'));
    }

    /**
     * Create a new DatabaseBuilder object, and add it to the list to execute later.
     *
     * @param string $connection The database connection to prepare.
     * @return DatabaseBuilder
     * @throws AdaptConfigException Thrown when the connection doesn't exist.
     */
    public function newBuilder(string $connection): DatabaseBuilder
    {
        if (!config("database.connections.$connection")) {
            throw AdaptConfigException::invalidConnection($connection);
        }
        $builder = $this->createBuilder($connection);
        $this->addBuilder($builder);
        return $builder;
    }

    /**
     * Create a new DatabaseBuilder object and set its initial values.
     *
     * The initial values are based on the config + the properties of the
     * current test-class.
     *
     * @param string $connection The database connection to prepare.
     * @return DatabaseBuilder
     */
    private function createBuilder(string $connection): DatabaseBuilder
    {
        $config = $this->newConfigDTO($connection);

        // @todo - work out how to inject the DIContainer
        // - clone the one that was passed in? pass in a closure to create one?
        $di = $this->defaultDI($connection);

        $pickDriverClosure = function (string $connection) {
            return config("database.connections.$connection.driver", 'unknown');
        };

//        return new DatabaseBuilder('laravel', $this->testName, $this->di, $config, $pickDriverClosure);
        return new DatabaseBuilder('laravel', (string) $this->testName, $di, $config, $pickDriverClosure);
    }

    /**
     * Create a new ConfigDTO object with default values.
     *
     * @param string $connection The connection to use.
     * @return ConfigDTO
     * @throws AdaptBootException Thrown when a PropBag hasn't been set yet.
     */
    private function newConfigDTO(string $connection): configDTO
    {
        if (!$this->propBag) {
            throw AdaptBootException::propBagNotSet();
        }

        $paraTestDBModifier = (string) getenv('TEST_TOKEN');

        return (new ConfigDTO())
            ->projectName($this->propBag->config('project_name'))
            ->connection($connection)
            ->database(config("database.connections.$connection.database"))
            ->databaseModifier($paraTestDBModifier)
            ->storageDir($this->storageDir())
            ->snapshotPrefix('snapshot.')
            ->databasePrefix('test_')
            ->hashPaths($this->checkLaravelHashPaths($this->propBag->config('look_for_changes_in')))
            ->buildSettings(
                $this->propBag->config('pre_migration_imports', 'preMigrationImports'),
                $this->propBag->config('migrations', 'migrations'),
                $this->propBag->config('seeders', 'seeders'),
                $this->propBag->prop('isBrowserTest', $this->browserTestDetected)
            )
            ->cacheTools(
                $this->propBag->config('reuse_test_dbs', 'reuseTestDBs'),
                $this->propBag->config('dynamic_test_dbs', 'dynamicTestDBs'),
                $this->propBag->config('transactions', 'transactions')
            )
            ->snapshots(
                $this->propBag->config('snapshots.enabled', 'snapshotsEnabled'),
                $this->propBag->config('snapshots.take_after_migrations', 'takeSnapshotAfterMigrations'),
                $this->propBag->config('snapshots.take_after_seeders', 'takeSnapshotAfterSeeders')
            )
            ->mysqlSettings(
                $this->propBag->config('database.mysql.executables.mysql'),
                $this->propBag->config('database.mysql.executables.mysqldump')
            )
            ->postgresSettings(
                $this->propBag->config('database.pgsql.executables.psql'),
                $this->propBag->config('database.pgsql.executables.pg_dump')
            );
    }

    /**
     * Get the storage directory.
     *
     * @return string
     */
    private function storageDir(): string
    {
        return $this->propBag
            ? rtrim($this->propBag->config('storage_dir'), '\\/')
            : '';
    }



    /**
     * Store the current config in the filesystem temporarily, and get the browsers refer to it in a cookie.
     *
     * @param Browser[] $browsers The browsers to update with the current config.
     * @return void
     */
    public function getBrowsersToPassThroughCurrentConfig(array $browsers)
    {
        if (!count($browsers)) {
            return;
        }

        $this->tempConfigPaths[] = $tempConfigPath = $this->storeTemporaryConfig();

        foreach ($browsers as $browser) {

            // make a small request first, so that cookies can then be set
            // (the browser will reject new cookies before it's loaded a webpage).
            if (!$this->hasTestSitePageLoaded($browser)) {
                $browser->visit(Settings::INITIAL_BROWSER_REQUEST_PATH);
            }

            $browser->addCookie(
                Settings::CONNECTIONS_COOKIE,
                base64_encode(serialize(['tempConfigPath' => $tempConfigPath])),
                null,
                [],
                false
            );
        }
    }

    /**
     * Check if the browser has a page of this website open.
     *
     * @param Browser $browser The browser to check.
     * @return bool
     */
    private function hasTestSitePageLoaded(Browser $browser)
    {
        $currentURL = $browser->driver->getCurrentURL();
        $siteHost = config('app.url');
        return mb_substr($currentURL, 0, mb_strlen($siteHost)) === $siteHost;
    }

    /**
     * Store the current config in a new temporary config file, and return its filename.
     *
     * @return string
     * @throws AdaptBrowserTestException When the temporary config file could not be saved.
     */
    private function storeTemporaryConfig(): string
    {
        $dateTime = Carbon::now()->format('YmdHis');
        $rand = md5(uniqid((string) mt_rand(), true));
        $filename = "config.$dateTime.$rand.php";
        $path = "{$this->storageDir()}/$filename";

        $content = '<?php' . PHP_EOL
            . 'return ' . var_export(Config::all(), true) . ';' . PHP_EOL;

        if (!(new Filesystem())->writeFile($path, 'w', $content)) {
            throw AdaptBrowserTestException::tempConfigFileNotSaved($path);
        }
        return $path;
    }

    /**
<<<<<<< HEAD
     * Add the given cookie - account for Laravel not adding the safety-check prefix.
     *
     * @param Browser                         $browser The browser instance to set the cookie in.
     * @param string                          $name    The cookie name.
     * @param string                          $value   The cookie value.
     * @param integer|\DateTimeInterface|null $expiry  The cookie's expiry.
     * @param string[]                        $options Extra settings.
     * @param boolean                         $encrypt Should the cookie be encrypted?.
     * @return void
     */
    private function setBrowserCookie(
        Browser $browser,
        string $name,
        string $value,
        $expiry = null,
        array $options = [],
        bool $encrypt = true
    ) {

        $browser->addCookie($name, $value, $expiry, $options, $encrypt);

        if (!$encrypt) {
            return;
        }

        // check if Laravel forgot to add the safety-check prefix to the value
        $plainValue = $browser->plainCookie($name);
        $decryptedValue = decrypt(rawurldecode($plainValue), false);
        $prefix = CookieValuePrefix::create($name, Crypt::getKey());
        $hasValuePrefix = strpos($decryptedValue, $prefix) === 0;
        if (!$hasValuePrefix) {
            $browser->addCookie($name, $prefix . $value, $expiry, $options, $encrypt);
        }
    }

    /**
=======
>>>>>>> 040815eb
     * Perform any clean-up needed after the test has finished.
     *
     * @return void
     */
    public function cleanUp()
    {
        // remove the temporary config files that were created (if this is a browser test)
        foreach ($this->tempConfigPaths as $path) {
            unlink($path);
        }
    }

    /**
     * Remove any old (ie. orphaned) temporary config files.
     *
     * @return void
     */
    public function removeOldTempConfigFiles()
    {
        $nowUTC = Carbon::now();
        $paths = (new Filesystem())->filesInDir($this->storageDir());
        foreach ($paths as $path) {

            $tempPath = mb_substr($path, mb_strlen($this->storageDir() . '/'));
            if (preg_match('/^config\.([0-9]{14})\.[0-9a-z]{32}\.php$/', $tempPath, $matches)) {

                // remove if older than 4 hours
                $createdAtUTC = Carbon::createFromFormat('YmdHis', $matches[1], 'UTC');
                if ($createdAtUTC) {
                    if ($createdAtUTC->diffInHours($nowUTC, false) > 4) {
                        unlink($path);
                    }
                }
            }
        }
    }
}<|MERGE_RESOLUTION|>--- conflicted
+++ resolved
@@ -18,8 +18,6 @@
 use CodeDistortion\Adapt\Support\Settings;
 use Config;
 use Carbon\Carbon;
-use Illuminate\Cookie\CookieValuePrefix;
-use Illuminate\Support\Facades\Crypt;
 use Laravel\Dusk\Browser;
 
 /**
@@ -245,45 +243,6 @@
     }
 
     /**
-<<<<<<< HEAD
-     * Add the given cookie - account for Laravel not adding the safety-check prefix.
-     *
-     * @param Browser                         $browser The browser instance to set the cookie in.
-     * @param string                          $name    The cookie name.
-     * @param string                          $value   The cookie value.
-     * @param integer|\DateTimeInterface|null $expiry  The cookie's expiry.
-     * @param string[]                        $options Extra settings.
-     * @param boolean                         $encrypt Should the cookie be encrypted?.
-     * @return void
-     */
-    private function setBrowserCookie(
-        Browser $browser,
-        string $name,
-        string $value,
-        $expiry = null,
-        array $options = [],
-        bool $encrypt = true
-    ) {
-
-        $browser->addCookie($name, $value, $expiry, $options, $encrypt);
-
-        if (!$encrypt) {
-            return;
-        }
-
-        // check if Laravel forgot to add the safety-check prefix to the value
-        $plainValue = $browser->plainCookie($name);
-        $decryptedValue = decrypt(rawurldecode($plainValue), false);
-        $prefix = CookieValuePrefix::create($name, Crypt::getKey());
-        $hasValuePrefix = strpos($decryptedValue, $prefix) === 0;
-        if (!$hasValuePrefix) {
-            $browser->addCookie($name, $prefix . $value, $expiry, $options, $encrypt);
-        }
-    }
-
-    /**
-=======
->>>>>>> 040815eb
      * Perform any clean-up needed after the test has finished.
      *
      * @return void
