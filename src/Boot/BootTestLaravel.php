<?php

namespace CodeDistortion\Adapt\Boot;

use CodeDistortion\Adapt\Boot\Traits\CheckLaravelHashPathsTrait;
use CodeDistortion\Adapt\Boot\Traits\HasMutexTrait;
use CodeDistortion\Adapt\DatabaseBuilder;
use CodeDistortion\Adapt\DI\DIContainer;
use CodeDistortion\Adapt\DI\Injectable\Interfaces\LogInterface;
use CodeDistortion\Adapt\DI\Injectable\Laravel\Exec;
use CodeDistortion\Adapt\DI\Injectable\Laravel\Filesystem;
use CodeDistortion\Adapt\DI\Injectable\Laravel\LaravelArtisan;
use CodeDistortion\Adapt\DI\Injectable\Laravel\LaravelConfig;
use CodeDistortion\Adapt\DI\Injectable\Laravel\LaravelDB;
use CodeDistortion\Adapt\DI\Injectable\Laravel\LaravelLog;
use CodeDistortion\Adapt\DTO\ConfigDTO;
use CodeDistortion\Adapt\Exceptions\AdaptBootException;
use CodeDistortion\Adapt\Exceptions\AdaptBrowserTestException;
use CodeDistortion\Adapt\Exceptions\AdaptConfigException;
use CodeDistortion\Adapt\Support\Hasher;
use CodeDistortion\Adapt\Support\Settings;
use Config;
use DateInterval;
use DateTime;
use DateTimeZone;
use Laravel\Dusk\Browser;
use PDOException;

/**
 * Bootstrap Adapt for Laravel tests.
 */
class BootTestLaravel extends BootTestAbstract
{
    use CheckLaravelHashPathsTrait;
    use HasMutexTrait;

    /** @var string[] The paths to the temporary config files, created during browser tests. */
    private $tempConfigPaths = [];


    /**
     * Build a default DIContainer object.
     *
     * @param string $connection The connection to start using.
     * @return DIContainer
     * @throws AdaptBootException Thrown when a PropBag hasn't been set yet.
     */
    protected function defaultDI(string $connection): DIContainer
    {
        if (!$this->propBag) {
            throw AdaptBootException::propBagNotSet();
        }
        return (new DIContainer())->artisan(new LaravelArtisan())->config(new LaravelConfig())->db((new LaravelDB())->useConnection($connection))->dbTransactionClosure($this->transactionClosure)->log($this->newLog())->exec(new Exec())->filesystem(new Filesystem());
    }

    /**
     * Build a new Log instance.
     *
     * @return LogInterface
     */
    protected function newLog(): LogInterface
    {
        return new LaravelLog((bool) $this->propBag->config('log.stdout'), (bool) $this->propBag->config('log.laravel'));
    }

    /**
     * Create a new DatabaseBuilder object based on the "default" database connection.
     *
     * @return DatabaseBuilder
     */
    protected function newDefaultBuilder(): DatabaseBuilder
    {
        return $this->newBuilder(config('database.default'));
    }

    /**
     * Create a new DatabaseBuilder object, and add it to the list to execute later.
     *
     * @param string $connection The database connection to prepare.
     * @return DatabaseBuilder
     * @throws AdaptConfigException Thrown when the connection doesn't exist.
     */
    public function newBuilder(string $connection): DatabaseBuilder
    {
        if (!config("database.connections.$connection")) {
            throw AdaptConfigException::invalidConnection($connection);
        }
        $builder = $this->createBuilder($connection);
        $this->addBuilder($builder);
        return $builder;
    }

    /**
     * Create a new DatabaseBuilder object and set its initial values.
     *
     * The initial values are based on the config + the properties of the
     * current test-class.
     *
     * @param string $connection The database connection to prepare.
     * @return DatabaseBuilder
     */
    private function createBuilder(string $connection): DatabaseBuilder
    {
        $config = $this->newConfigDTO($connection);
        // @todo - work out how to inject the DIContainer
        // - clone the one that was passed in? pass in a closure to create one?
        $di = $this->defaultDI($connection);
        $pickDriverClosure = function (string $connection) {
            return config("database.connections.$connection.driver", 'unknown');
        };
<<<<<<< HEAD
        //        return new DatabaseBuilder('laravel', $this->testName, $this->di, $config, $pickDriverClosure);
        return new DatabaseBuilder('laravel', (string) $this->testName, $di, $config, new Hasher($di, $config), $pickDriverClosure);
=======

        return new DatabaseBuilder(
            'laravel',
            (string) $this->testName,
            $di,
            $config,
            new Hasher($di, $config),
            $pickDriverClosure
        );
>>>>>>> 4df4508f
    }

    /**
     * Create a new ConfigDTO object with default values.
     *
     * @param string $connection The connection to use.
     * @return ConfigDTO
     * @throws AdaptBootException Thrown when a PropBag hasn't been set yet.
     */
    private function newConfigDTO(string $connection): configDTO
    {
        if (!$this->propBag) {
            throw AdaptBootException::propBagNotSet();
        }
        $paraTestDBModifier = (string) getenv('TEST_TOKEN');
<<<<<<< HEAD
        return (new ConfigDTO())->projectName($this->propBag->config('project_name'))->connection($connection)->database(config("database.connections.$connection.database"))->databaseModifier($paraTestDBModifier)->storageDir($this->storageDir())->snapshotPrefix('snapshot.')->databasePrefix('test_')->hashPaths($this->checkLaravelHashPaths($this->propBag->config('look_for_changes_in')))->buildSettings($this->propBag->config('pre_migration_imports', 'preMigrationImports'), $this->propBag->config('migrations', 'migrations'), $this->propBag->config('seeders', 'seeders'), $this->propBag->prop('isBrowserTest', $this->browserTestDetected))->cacheTools($this->propBag->config('reuse_test_dbs', 'reuseTestDBs'), $this->propBag->config('scenario_test_dbs', 'scenarioTestDBs'))->snapshots($this->propBag->config('snapshots.enabled', 'snapshotsEnabled'), $this->propBag->config('snapshots.take_after_migrations', 'takeSnapshotAfterMigrations'), $this->propBag->config('snapshots.take_after_seeders', 'takeSnapshotAfterSeeders'))->mysqlSettings($this->propBag->config('database.mysql.executables.mysql'), $this->propBag->config('database.mysql.executables.mysqldump'))->postgresSettings($this->propBag->config('database.pgsql.executables.psql'), $this->propBag->config('database.pgsql.executables.pg_dump'))->invalidationGraceSeconds($this->propBag->config('invalidation_grace_seconds', null, Settings::DEFAULT_INVALIDATION_GRACE_SECONDS));
=======

        return (new ConfigDTO())
            ->projectName($this->propBag->config('project_name'))
            ->connection($connection)
            ->database(config("database.connections.$connection.database"))
            ->databaseModifier($paraTestDBModifier)
            ->storageDir($this->storageDir())
            ->snapshotPrefix('snapshot.')
            ->databasePrefix('test_')
            ->hashPaths($this->checkLaravelHashPaths($this->propBag->config('look_for_changes_in')))
            ->buildSettings(
                $this->propBag->config('pre_migration_imports', 'preMigrationImports'),
                $this->propBag->config('migrations', 'migrations'),
                $this->propBag->config('seeders', 'seeders'),
                $this->propBag->prop('isBrowserTest', $this->browserTestDetected)
            )
            ->cacheTools(
                $this->propBag->config('reuse_test_dbs', 'reuseTestDBs'),
                $this->propBag->config('scenario_test_dbs', 'scenarioTestDBs')
            )
            ->snapshots(
                $this->propBag->config('use_snapshots_when_reusing_db', 'useSnapshotsWhenReusingDB'),
                $this->propBag->config('use_snapshots_when_not_reusing_db', 'useSnapshotsWhenNotReusingDB'),
            )
            ->mysqlSettings(
                $this->propBag->config('database.mysql.executables.mysql'),
                $this->propBag->config('database.mysql.executables.mysqldump')
            )
            ->postgresSettings(
                $this->propBag->config('database.pgsql.executables.psql'),
                $this->propBag->config('database.pgsql.executables.pg_dump')
            )
            ->invalidationGraceSeconds($this->propBag->config(
                'invalidation_grace_seconds',
                null,
                Settings::DEFAULT_INVALIDATION_GRACE_SECONDS
            ));
>>>>>>> 4df4508f
    }

    /**
     * Get the storage directory.
     *
     * @return string
     */
    private function storageDir(): string
    {
        return $this->propBag
            ? rtrim($this->propBag->config('storage_dir'), '\\/')
            : '';
    }



    /**
     * Store the current config in the filesystem temporarily, and get the browsers refer to it in a cookie.
     *
     * @param Browser[] $browsers The browsers to update with the current config.
     * @return void
     */
    public function getBrowsersToPassThroughCurrentConfig(array $browsers)
    {
        if (!count($browsers)) {
            return;
        }
        $this->tempConfigPaths[] = $tempConfigPath = $this->storeTemporaryConfig();
        foreach ($browsers as $browser) {

            // make a small request first, so that cookies can then be set
            // (the browser will reject new cookies before it's loaded a webpage).
            if (!$this->hasTestSitePageLoaded($browser)) {
                $browser->visit(Settings::INITIAL_BROWSER_COOKIE_REQUEST_PATH);
            }

            $browser->addCookie(Settings::CONFIG_COOKIE, base64_encode(serialize(['tempConfigPath' => $tempConfigPath])), null, [], false);
        }
    }

    /**
     * Check if the browser has a page of this website open.
     *
     * @param Browser $browser The browser to check.
     * @return boolean
     */
    private function hasTestSitePageLoaded(Browser $browser)
    {
        $currentURL = $browser->driver->getCurrentURL();
        $siteHost = config('app.url');
        return mb_substr($currentURL, 0, mb_strlen($siteHost)) === $siteHost;
    }

    /**
     * Store the current config in a new temporary config file, and return its filename.
     *
     * @return string
     * @throws AdaptBrowserTestException When the temporary config file could not be saved.
     */
    private function storeTemporaryConfig(): string
    {
        $dateTime = (new DateTime('now', new DateTimeZone('UTC')))->format('YmdHis');
        $rand = md5(uniqid((string) mt_rand(), true));
        $filename = "config.$dateTime.$rand.php";
        $path = "{$this->storageDir()}/$filename";

        $content = '<?php' . PHP_EOL
            . 'return ' . var_export(Config::all(), true) . ';' . PHP_EOL;

        if (!(new Filesystem())->writeFile($path, 'w', $content)) {
            throw AdaptBrowserTestException::tempConfigFileNotSaved($path);
        }
        return $path;
    }

    /**
     * Perform any clean-up needed after the test has finished.
     *
     * @return void
     */
    public function postTestCleanUp()
    {
        // remove the temporary config files that were created in this test run (if this is a browser test)
        foreach ($this->tempConfigPaths as $path) {
            @unlink($path);
        }
    }



    /**
     * Remove invalid databases, snapshots and orphaned config files.
     *
     * @return void
     */
    public function purgeInvalidThings()
    {
        if (!$this->getMutexLock("{$this->storageDir()}/purge-lock")) {
            return;
        }

        $this->purgeInvalidDatabases();
        $this->purgeInvalidSnapshots();
        $this->removeOrphanedTempConfigFiles();

        $this->releaseMutexLock();
    }

    /**
     * Remove invalid databases.
     *
     * @return void
     */
    private function purgeInvalidDatabases()
    {
        foreach (array_keys(config('database.connections')) as $connection) {
            try {
                $builder = $this->createBuilder((string) $connection);
                foreach ($builder->buildDatabaseMetaInfos() as $databaseMetaInfo) {
                    $databaseMetaInfo->purgeIfNeeded();
                }
            } catch (AdaptConfigException $e) {
                // ignore exceptions caused because the database can't be connected to
                // eg. other connections that aren't intended to be used. eg. 'pgsql', 'sqlsrv'
            } catch (PDOException $e) {
                // same as above
            }
        }
    }

    /**
     * Remove invalid snapshots.
     *
     * @return void
     */
    private function purgeInvalidSnapshots()
    {
        $builder = $this->createBuilder(config('database.default'));
        foreach ($builder->buildSnapshotMetaInfos() as $snapshotMetaInfo) {
            $snapshotMetaInfo->purgeIfNeeded();
        }
    }

    /**
     * Remove old (ie. orphaned) temporary config files.
     *
     * @return void
     */
    private function removeOrphanedTempConfigFiles()
    {
        $nowUTC = (new DateTime('now', new DateTimeZone('UTC')));
        $paths = (new Filesystem())->filesInDir($this->storageDir());
        foreach ($paths as $path) {

            $filename = mb_substr($path, mb_strlen($this->storageDir() . '/'));
            $createdAtUTC = $this->detectConfigCreatedAt($filename);

            if (!$createdAtUTC) {
                continue;
            }

            // remove if older than 8 hours
            $purgeAfterUTC = (clone $createdAtUTC)->add(new DateInterval("PT8H"));
            if ($purgeAfterUTC <= $nowUTC) {
                @unlink($path);
            }
        }
    }

    /**
     * Look at a temporary config file's name and determine when it was created.
     *
     * @param string $filename The name of the temporary config file.
     * @return DateTime|null
     */
    private function detectConfigCreatedAt(string $filename)
    {
        if (!preg_match('/^config\.([0-9]{14})\.[0-9a-z]{32}\.php$/', $filename, $matches)) {
            return null;
        }
        $createdAtUTC = DateTime::createFromFormat('YmdHis', $matches[1], new DateTimeZone('UTC'));
        return $createdAtUTC ?: null;
    }
}<|MERGE_RESOLUTION|>--- conflicted
+++ resolved
@@ -108,20 +108,7 @@
         $pickDriverClosure = function (string $connection) {
             return config("database.connections.$connection.driver", 'unknown');
         };
-<<<<<<< HEAD
-        //        return new DatabaseBuilder('laravel', $this->testName, $this->di, $config, $pickDriverClosure);
         return new DatabaseBuilder('laravel', (string) $this->testName, $di, $config, new Hasher($di, $config), $pickDriverClosure);
-=======
-
-        return new DatabaseBuilder(
-            'laravel',
-            (string) $this->testName,
-            $di,
-            $config,
-            new Hasher($di, $config),
-            $pickDriverClosure
-        );
->>>>>>> 4df4508f
     }
 
     /**
@@ -137,47 +124,7 @@
             throw AdaptBootException::propBagNotSet();
         }
         $paraTestDBModifier = (string) getenv('TEST_TOKEN');
-<<<<<<< HEAD
-        return (new ConfigDTO())->projectName($this->propBag->config('project_name'))->connection($connection)->database(config("database.connections.$connection.database"))->databaseModifier($paraTestDBModifier)->storageDir($this->storageDir())->snapshotPrefix('snapshot.')->databasePrefix('test_')->hashPaths($this->checkLaravelHashPaths($this->propBag->config('look_for_changes_in')))->buildSettings($this->propBag->config('pre_migration_imports', 'preMigrationImports'), $this->propBag->config('migrations', 'migrations'), $this->propBag->config('seeders', 'seeders'), $this->propBag->prop('isBrowserTest', $this->browserTestDetected))->cacheTools($this->propBag->config('reuse_test_dbs', 'reuseTestDBs'), $this->propBag->config('scenario_test_dbs', 'scenarioTestDBs'))->snapshots($this->propBag->config('snapshots.enabled', 'snapshotsEnabled'), $this->propBag->config('snapshots.take_after_migrations', 'takeSnapshotAfterMigrations'), $this->propBag->config('snapshots.take_after_seeders', 'takeSnapshotAfterSeeders'))->mysqlSettings($this->propBag->config('database.mysql.executables.mysql'), $this->propBag->config('database.mysql.executables.mysqldump'))->postgresSettings($this->propBag->config('database.pgsql.executables.psql'), $this->propBag->config('database.pgsql.executables.pg_dump'))->invalidationGraceSeconds($this->propBag->config('invalidation_grace_seconds', null, Settings::DEFAULT_INVALIDATION_GRACE_SECONDS));
-=======
-
-        return (new ConfigDTO())
-            ->projectName($this->propBag->config('project_name'))
-            ->connection($connection)
-            ->database(config("database.connections.$connection.database"))
-            ->databaseModifier($paraTestDBModifier)
-            ->storageDir($this->storageDir())
-            ->snapshotPrefix('snapshot.')
-            ->databasePrefix('test_')
-            ->hashPaths($this->checkLaravelHashPaths($this->propBag->config('look_for_changes_in')))
-            ->buildSettings(
-                $this->propBag->config('pre_migration_imports', 'preMigrationImports'),
-                $this->propBag->config('migrations', 'migrations'),
-                $this->propBag->config('seeders', 'seeders'),
-                $this->propBag->prop('isBrowserTest', $this->browserTestDetected)
-            )
-            ->cacheTools(
-                $this->propBag->config('reuse_test_dbs', 'reuseTestDBs'),
-                $this->propBag->config('scenario_test_dbs', 'scenarioTestDBs')
-            )
-            ->snapshots(
-                $this->propBag->config('use_snapshots_when_reusing_db', 'useSnapshotsWhenReusingDB'),
-                $this->propBag->config('use_snapshots_when_not_reusing_db', 'useSnapshotsWhenNotReusingDB'),
-            )
-            ->mysqlSettings(
-                $this->propBag->config('database.mysql.executables.mysql'),
-                $this->propBag->config('database.mysql.executables.mysqldump')
-            )
-            ->postgresSettings(
-                $this->propBag->config('database.pgsql.executables.psql'),
-                $this->propBag->config('database.pgsql.executables.pg_dump')
-            )
-            ->invalidationGraceSeconds($this->propBag->config(
-                'invalidation_grace_seconds',
-                null,
-                Settings::DEFAULT_INVALIDATION_GRACE_SECONDS
-            ));
->>>>>>> 4df4508f
+        return (new ConfigDTO())->projectName($this->propBag->config('project_name'))->connection($connection)->database(config("database.connections.$connection.database"))->databaseModifier($paraTestDBModifier)->storageDir($this->storageDir())->snapshotPrefix('snapshot.')->databasePrefix('test_')->hashPaths($this->checkLaravelHashPaths($this->propBag->config('look_for_changes_in')))->buildSettings($this->propBag->config('pre_migration_imports', 'preMigrationImports'), $this->propBag->config('migrations', 'migrations'), $this->propBag->config('seeders', 'seeders'), $this->propBag->prop('isBrowserTest', $this->browserTestDetected))->cacheTools($this->propBag->config('reuse_test_dbs', 'reuseTestDBs'), $this->propBag->config('scenario_test_dbs', 'scenarioTestDBs'))->snapshots($this->propBag->config('use_snapshots_when_reusing_db', 'useSnapshotsWhenReusingDB'), $this->propBag->config('use_snapshots_when_not_reusing_db', 'useSnapshotsWhenNotReusingDB'))->mysqlSettings($this->propBag->config('database.mysql.executables.mysql'), $this->propBag->config('database.mysql.executables.mysqldump'))->postgresSettings($this->propBag->config('database.pgsql.executables.psql'), $this->propBag->config('database.pgsql.executables.pg_dump'))->invalidationGraceSeconds($this->propBag->config('invalidation_grace_seconds', null, Settings::DEFAULT_INVALIDATION_GRACE_SECONDS));
     }
 
     /**
