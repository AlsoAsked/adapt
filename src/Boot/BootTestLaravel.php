<?php

namespace CodeDistortion\Adapt\Boot;

use CodeDistortion\Adapt\Boot\Traits\CheckLaravelHashPathsTrait;
use CodeDistortion\Adapt\Boot\Traits\HasMutexTrait;
use CodeDistortion\Adapt\DatabaseBuilder;
use CodeDistortion\Adapt\DI\DIContainer;
use CodeDistortion\Adapt\DI\Injectable\Interfaces\LogInterface;
use CodeDistortion\Adapt\DI\Injectable\Laravel\Exec;
use CodeDistortion\Adapt\DI\Injectable\Laravel\Filesystem;
use CodeDistortion\Adapt\DI\Injectable\Laravel\LaravelArtisan;
use CodeDistortion\Adapt\DI\Injectable\Laravel\LaravelConfig;
use CodeDistortion\Adapt\DI\Injectable\Laravel\LaravelDB;
use CodeDistortion\Adapt\DI\Injectable\Laravel\LaravelLog;
use CodeDistortion\Adapt\DTO\ConfigDTO;
use CodeDistortion\Adapt\Exceptions\AdaptBootException;
use CodeDistortion\Adapt\Exceptions\AdaptBrowserTestException;
use CodeDistortion\Adapt\Exceptions\AdaptConfigException;
use CodeDistortion\Adapt\Support\StorageDir;
use CodeDistortion\Adapt\Support\Hasher;
use CodeDistortion\Adapt\Support\Settings;
use Config;
use DateInterval;
use DateTime;
use DateTimeZone;
use Laravel\Dusk\Browser;
use PDOException;

/**
 * Bootstrap Adapt for Laravel tests.
 */
class BootTestLaravel extends BootTestAbstract
{
    use CheckLaravelHashPathsTrait;
    use HasMutexTrait;

    /** @var string[] The paths to the temporary config files, created during browser tests. */
    private $tempConfigPaths = [];


    /**
     * Ensure the storage-directory exists.
     *
     * @return static
     * @throws AdaptConfigException When the storage directory cannot be created.
     */
    public function ensureStorageDirExists(): self
    {
        StorageDir::ensureStorageDirExists($this->storageDir(), new Filesystem(), $this->newLog());
        return $this;
    }


    /**
     * Build a default DIContainer object.
     *
     * @param string $connection The connection to start using.
     * @return DIContainer
     * @throws AdaptBootException Thrown when a PropBag hasn't been set yet.
     */
    protected function defaultDI(string $connection): DIContainer
    {
        if (!$this->propBag) {
            throw AdaptBootException::propBagNotSet();
        }
        return (new DIContainer())->artisan(new LaravelArtisan())->config(new LaravelConfig())->db((new LaravelDB())->useConnection($connection))->dbTransactionClosure($this->transactionClosure)->log($this->newLog())->exec(new Exec())->filesystem(new Filesystem());
    }

    /**
     * Build a new Log instance.
     *
     * @return LogInterface
     */
    protected function newLog(): LogInterface
    {
<<<<<<< HEAD
        return new LaravelLog((bool) $this->propBag->config('log.stdout'), (bool) $this->propBag->config('log.laravel'));
=======
        if (!$this->propBag) {
            throw AdaptBootException::propBagNotSet();
        }

        return new LaravelLog(
            (bool) $this->propBag->config('log.stdout'),
            (bool) $this->propBag->config('log.laravel')
        );
>>>>>>> 3e050177
    }

    /**
     * Create a new DatabaseBuilder object based on the "default" database connection.
     *
     * @return DatabaseBuilder
     */
    protected function newDefaultBuilder(): DatabaseBuilder
    {
        return $this->newBuilder(config('database.default'));
    }

    /**
     * Create a new DatabaseBuilder object, and add it to the list to execute later.
     *
     * @param string $connection The database connection to prepare.
     * @return DatabaseBuilder
     * @throws AdaptConfigException Thrown when the connection doesn't exist.
     */
    public function newBuilder(string $connection): DatabaseBuilder
    {
        if (!config("database.connections.$connection")) {
            throw AdaptConfigException::invalidConnection($connection);
        }
        $builder = $this->createBuilder($connection);
        $this->addBuilder($builder);
        return $builder;
    }

    /**
     * Create a new DatabaseBuilder object and set its initial values.
     *
     * The initial values are based on the config + the properties of the
     * current test-class.
     *
     * @param string $connection The database connection to prepare.
     * @return DatabaseBuilder
     */
    private function createBuilder(string $connection): DatabaseBuilder
    {
        $config = $this->newConfigDTO($connection);
        // @todo - work out how to inject the DIContainer
        // - clone the one that was passed in? pass in a closure to create one?
        $di = $this->defaultDI($connection);
        $pickDriverClosure = function (string $connection) {
            return config("database.connections.$connection.driver", 'unknown');
        };
        return new DatabaseBuilder('laravel', (string) $this->testName, $di, $config, new Hasher($di, $config), $pickDriverClosure);
    }

    /**
     * Create a new ConfigDTO object with default values.
     *
     * @param string $connection The connection to use.
     * @return ConfigDTO
     * @throws AdaptBootException Thrown when a PropBag hasn't been set yet.
     */
    private function newConfigDTO(string $connection): configDTO
    {
        if (!$this->propBag) {
            throw AdaptBootException::propBagNotSet();
        }
        $paraTestDBModifier = (string) getenv('TEST_TOKEN');
        return (new ConfigDTO())->projectName($this->propBag->config('project_name'))->connection($connection)->database(config("database.connections.$connection.database"))->databaseModifier($paraTestDBModifier)->storageDir($this->storageDir())->snapshotPrefix('snapshot.')->databasePrefix('test_')->hashPaths($this->checkLaravelHashPaths($this->propBag->config('look_for_changes_in')))->buildSettings($this->propBag->config('pre_migration_imports', 'preMigrationImports'), $this->propBag->config('migrations', 'migrations'), $this->propBag->config('seeders', 'seeders'), $this->propBag->prop('isBrowserTest', $this->browserTestDetected))->cacheTools($this->propBag->config('reuse_test_dbs', 'reuseTestDBs'), $this->propBag->config('scenario_test_dbs', 'scenarioTestDBs'))->snapshots($this->propBag->config('use_snapshots_when_reusing_db', 'useSnapshotsWhenReusingDB'), $this->propBag->config('use_snapshots_when_not_reusing_db', 'useSnapshotsWhenNotReusingDB'))->mysqlSettings($this->propBag->config('database.mysql.executables.mysql'), $this->propBag->config('database.mysql.executables.mysqldump'))->postgresSettings($this->propBag->config('database.pgsql.executables.psql'), $this->propBag->config('database.pgsql.executables.pg_dump'))->invalidationGraceSeconds($this->propBag->config('invalidation_grace_seconds', null, Settings::DEFAULT_INVALIDATION_GRACE_SECONDS));
    }

    /**
     * Get the storage directory.
     *
     * @return string
     */
    private function storageDir(): string
    {
        return $this->propBag
            ? rtrim($this->propBag->config('storage_dir'), '\\/')
            : '';
    }



    /**
     * Store the current config in the filesystem temporarily, and get the browsers refer to it in a cookie.
     *
     * @param Browser[] $browsers The browsers to update with the current config.
     * @return void
     */
    public function getBrowsersToPassThroughCurrentConfig(array $browsers)
    {
        if (!count($browsers)) {
            return;
        }
        $this->tempConfigPaths[] = $tempConfigPath = $this->storeTemporaryConfig();
        foreach ($browsers as $browser) {

            // make a small request first, so that cookies can then be set
            // (the browser will reject new cookies before it's loaded a webpage).
            if (!$this->hasTestSitePageLoaded($browser)) {
                $browser->visit(Settings::INITIAL_BROWSER_COOKIE_REQUEST_PATH);
            }

            $browser->addCookie(Settings::CONFIG_COOKIE, base64_encode(serialize(['tempConfigPath' => $tempConfigPath])), null, [], false);
        }
    }

    /**
     * Check if the browser has a page of this website open.
     *
     * @param Browser $browser The browser to check.
     * @return boolean
     */
    private function hasTestSitePageLoaded(Browser $browser)
    {
        $currentURL = $browser->driver->getCurrentURL();
        $siteHost = config('app.url');
        return mb_substr($currentURL, 0, mb_strlen($siteHost)) === $siteHost;
    }

    /**
     * Store the current config in a new temporary config file, and return its filename.
     *
     * @return string
     * @throws AdaptBrowserTestException When the temporary config file could not be saved.
     */
    private function storeTemporaryConfig(): string
    {
        $dateTime = (new DateTime('now', new DateTimeZone('UTC')))->format('YmdHis');
        $rand = md5(uniqid((string) mt_rand(), true));
        $filename = "config.$dateTime.$rand.php";
        $path = "{$this->storageDir()}/$filename";

        $content = '<?php' . PHP_EOL
            . 'return ' . var_export(Config::all(), true) . ';' . PHP_EOL;

        if (!(new Filesystem())->writeFile($path, 'w', $content)) {
            throw AdaptBrowserTestException::tempConfigFileNotSaved($path);
        }
        return $path;
    }

    /**
     * Perform any clean-up needed after the test has finished.
     *
     * @return void
     */
    public function postTestCleanUp()
    {
        // remove the temporary config files that were created in this test run (if this is a browser test)
        foreach ($this->tempConfigPaths as $path) {
            @unlink($path);
        }
    }



    /**
     * Remove invalid databases, snapshots and orphaned config files.
     *
     * @return void
     */
    public function purgeInvalidThings()
    {
        if (!$this->getMutexLock("{$this->storageDir()}/purge-lock")) {
            return;
        }

        $this->purgeInvalidDatabases();
        $this->purgeInvalidSnapshots();
        $this->removeOrphanedTempConfigFiles();

        $this->releaseMutexLock();
    }

    /**
     * Remove invalid databases.
     *
     * @return void
     */
    private function purgeInvalidDatabases()
    {
        foreach (array_keys(config('database.connections')) as $connection) {
            try {
                $builder = $this->createBuilder((string) $connection);
                foreach ($builder->buildDatabaseMetaInfos() as $databaseMetaInfo) {
                    $databaseMetaInfo->purgeIfNeeded();
                }
            } catch (AdaptConfigException $e) {
                // ignore exceptions caused because the database can't be connected to
                // eg. other connections that aren't intended to be used. eg. 'pgsql', 'sqlsrv'
            } catch (PDOException $e) {
                // same as above
            }
        }
    }

    /**
     * Remove invalid snapshots.
     *
     * @return void
     */
    private function purgeInvalidSnapshots()
    {
        $builder = $this->createBuilder(config('database.default'));
        foreach ($builder->buildSnapshotMetaInfos() as $snapshotMetaInfo) {
            $snapshotMetaInfo->purgeIfNeeded();
        }
    }

    /**
     * Remove old (ie. orphaned) temporary config files.
     *
     * @return void
     */
    private function removeOrphanedTempConfigFiles()
    {
        $nowUTC = (new DateTime('now', new DateTimeZone('UTC')));
        $paths = (new Filesystem())->filesInDir($this->storageDir());
        foreach ($paths as $path) {

            $filename = mb_substr($path, mb_strlen($this->storageDir() . '/'));
            $createdAtUTC = $this->detectConfigCreatedAt($filename);

            if (!$createdAtUTC) {
                continue;
            }

            // remove if older than 8 hours
            $purgeAfterUTC = (clone $createdAtUTC)->add(new DateInterval("PT8H"));
            if ($purgeAfterUTC <= $nowUTC) {
                @unlink($path);
            }
        }
    }

    /**
     * Look at a temporary config file's name and determine when it was created.
     *
     * @param string $filename The name of the temporary config file.
     * @return DateTime|null
     */
    private function detectConfigCreatedAt(string $filename)
    {
        if (!preg_match('/^config\.([0-9]{14})\.[0-9a-z]{32}\.php$/', $filename, $matches)) {
            return null;
        }
        $createdAtUTC = DateTime::createFromFormat('YmdHis', $matches[1], new DateTimeZone('UTC'));
        return $createdAtUTC ?: null;
    }
}<|MERGE_RESOLUTION|>--- conflicted
+++ resolved
@@ -45,7 +45,7 @@
      * @return static
      * @throws AdaptConfigException When the storage directory cannot be created.
      */
-    public function ensureStorageDirExists(): self
+    public function ensureStorageDirExists()
     {
         StorageDir::ensureStorageDirExists($this->storageDir(), new Filesystem(), $this->newLog());
         return $this;
@@ -74,18 +74,11 @@
      */
     protected function newLog(): LogInterface
     {
-<<<<<<< HEAD
-        return new LaravelLog((bool) $this->propBag->config('log.stdout'), (bool) $this->propBag->config('log.laravel'));
-=======
         if (!$this->propBag) {
             throw AdaptBootException::propBagNotSet();
         }
 
-        return new LaravelLog(
-            (bool) $this->propBag->config('log.stdout'),
-            (bool) $this->propBag->config('log.laravel')
-        );
->>>>>>> 3e050177
+        return new LaravelLog((bool) $this->propBag->config('log.stdout'), (bool) $this->propBag->config('log.laravel'));
     }
 
     /**
