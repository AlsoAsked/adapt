<?php

namespace CodeDistortion\Adapt\Boot;

use CodeDistortion\Adapt\Boot\Traits\CheckLaravelChecksumPathsTrait;
use CodeDistortion\Adapt\Boot\Traits\HasMutexTrait;
use CodeDistortion\Adapt\DatabaseBuilder;
use CodeDistortion\Adapt\DatabaseDefinition;
use CodeDistortion\Adapt\DI\DIContainer;
use CodeDistortion\Adapt\DI\Injectable\Laravel\Exec;
use CodeDistortion\Adapt\DI\Injectable\Laravel\Filesystem;
use CodeDistortion\Adapt\DI\Injectable\Laravel\LaravelArtisan;
use CodeDistortion\Adapt\DI\Injectable\Laravel\LaravelDB;
use CodeDistortion\Adapt\DTO\ConfigDTO;
use CodeDistortion\Adapt\DTO\RemoteShareDTO;
use CodeDistortion\Adapt\Exceptions\AdaptBootException;
use CodeDistortion\Adapt\Exceptions\AdaptBrowserTestException;
use CodeDistortion\Adapt\Exceptions\AdaptConfigException;
use CodeDistortion\Adapt\Support\Exceptions;
use CodeDistortion\Adapt\Support\Hasher;
use CodeDistortion\Adapt\Support\LaravelSupport;
use CodeDistortion\Adapt\Support\Settings;
use CodeDistortion\Adapt\Support\StorageDir;
use DateInterval;
use DateTime;
use DateTimeZone;
use Illuminate\Config\Repository;
use Illuminate\Support\Facades\ParallelTesting;
use Laravel\Dusk\Browser;
use Throwable;

/**
 * Bootstrap Adapt for Laravel tests.
 */
class BootTestLaravel extends BootTestAbstract
{
    use CheckLaravelChecksumPathsTrait;
    use HasMutexTrait;

    /** @var string[] The paths to the sharable config files, created during browser tests. */
    private $sharableConfigPaths = [];


    /**
     * Check that it's safe to run.
     *
     * @return void
     * @throws AdaptConfigException When the .env.testing file wasn't used to build the environment.
     */
    protected function isAllowedToRun()
    {
        $this->ensureEnvTestingFileExists();
        $this->ensureReCreateDatabasesIsntSet();
    }

    /**
     * Check that the .env.testing file exists.
     *
     * @return void
     * @throws AdaptConfigException When the .env.testing file wasn't used to build the environment.
     */
    private function ensureEnvTestingFileExists()
    {
        if ((new Filesystem())->fileExists('.env.testing')) {
            return;
        }

        throw AdaptConfigException::cannotLoadEnvTestingFile();
    }

    /**
     * Check that the --recreate-databases option hasn't been added when --parallel testing.
     *
     * Because Adapt dynamically decides which database/s to use based on the settings for each test, it's not
     * practical to pre-determine which ones to rebuild. And because of the nature of parallel testing, it's also not
     * possible to simply remove oll of the databases before running the tests.
     *
     * @return void
     * @throws AdaptBootException When the --recreate-databases option has been used when parallel testing.
     */
    public function ensureReCreateDatabasesIsntSet()
    {
        if (!$this->parallelTestingSaysRebuildDBs()) {
            return;
        }

        throw AdaptBootException::parallelTestingSaysRebuildDBs();
    }


    /**
     * Ensure the storage-directories exist.
     *
     * @return static
     * @throws AdaptConfigException When the storage directory cannot be created.
     */
    public function ensureStorageDirsExist()
    {
        StorageDir::ensureStorageDirsExist($this->storageDir(), new Filesystem(), $this->log);
        return $this;
    }


    /**
     * Build a default DIContainer object.
     *
     * @param string $connection The connection to start using.
     * @return DIContainer
     */
    protected function defaultDI($connection): DIContainer
    {
        return (new DIContainer())
            ->artisan(new LaravelArtisan())
            ->db((new LaravelDB())->useConnection($connection))
            ->log($this->log)
            ->exec(new Exec())
            ->filesystem(new Filesystem());
    }



    /**
     * Create a new DatabaseDefinition object based on the "default" database connection,
     * and add it to the list to use later.
     *
     * @return DatabaseDefinition
     * @throws AdaptBootException When the database name isn't valid.
     */
    protected function newDefaultDatabaseDefinition(): DatabaseDefinition
    {
        return $this->newDatabaseDefinitionFromConnection(LaravelSupport::configString('database.default'));
    }

    /**
     * Create a new DatabaseDefinition object based on a connection, and add it to the list to use later.
     *
     * @param string $connection The database connection to prepare.
     * @return DatabaseDefinition
     * @throws AdaptBootException When the database name isn't valid.
     */
    public function newDatabaseDefinitionFromConnection($connection): DatabaseDefinition
    {
        $configDTO = $this->newConfigDTO($connection, $this->testName);
        $databaseDefinition = new DatabaseDefinition($configDTO);
        $this->addDatabaseDefinition($databaseDefinition);
        return $databaseDefinition;
    }



    /**
     * Create a new DatabaseDefinition object based on the "default" database connection.
     *
     * @param boolean $addToList Add this DatabaseBuilder to the list to use later or not.
     * @return DatabaseBuilder
     * @throws AdaptBootException When the database name isn't valid.
     */
    protected function newDefaultDatabaseBuilder($addToList = true): DatabaseBuilder
    {
        return $this->newDatabaseBuilderFromConnection(LaravelSupport::configString('database.default'), $addToList);
    }

    /**
     * Create a new DatabaseBuilder object based on a connection, and add it to the list to execute later.
     *
     * @param string  $connection The database connection to prepare.
     * @param boolean $addToList  Add this DatabaseBuilder to the list to use later or not.
     * @return DatabaseBuilder
     * @throws AdaptBootException When the database name isn't valid.
     */
    public function newDatabaseBuilderFromConnection($connection, $addToList = true): DatabaseBuilder
    {
        $configDTO = $this->newConfigDTO($connection, $this->testName);
        return $this->newDatabaseBuilderFromConfigDTO($configDTO, $addToList);
    }

    /**
     * Create a new DatabaseBuilder object based on a ConfigDTO, and add it to the list to execute later.
     *
     * @param ConfigDTO $configDTO The ConfigDTO to use, already defined.
     * @param boolean   $addToList Add this DatabaseBuilder to the list to use later or not.
     * @return DatabaseBuilder
     */
    protected function newDatabaseBuilderFromConfigDTO($configDTO, $addToList = true): DatabaseBuilder
    {
        $databaseBuilder = $this->createDatabaseBuilderFromConfigDTO($configDTO);

        if ($addToList) {
            $this->addDatabaseBuilder($databaseBuilder);
        }

        return $databaseBuilder;
    }



    /**
     * Create a new DatabaseBuilder object based on a ConfigDTO, and set its initial values.
     *
     * The initial values are based on the config + the properties of the
     * current test-class.
     *
     * @param ConfigDTO $configDTO The ConfigDTO to use, already defined.
     * @return DatabaseBuilder
     */
    private function createDatabaseBuilderFromConfigDTO(ConfigDTO $configDTO): DatabaseBuilder
    {
        // @todo - work out how to inject the DIContainer
        // - clone the one that was passed in? pass in a closure to create one?
        $di = $this->defaultDI($configDTO->connection);

        $pickDriverClosure = function (string $connection): string {
            return LaravelSupport::configString("database.connections.$connection.driver", 'unknown');
        };

        return new DatabaseBuilder(
            'laravel',
            $di,
            $configDTO,
            new Hasher($di, $configDTO),
            $pickDriverClosure
        );
    }



    /**
     * Create a new ConfigDTO object with default values.
     *
     * @param string $connection The connection to use.
     * @param string $testName   The current test's name.
     * @return ConfigDTO
     * @throws AdaptBootException When the database name isn't valid.
     */
    private function newConfigDTO(string $connection, string $testName): configDTO
    {
        $paraTestDBModifier = (string) getenv('TEST_TOKEN');
        $isParallelTest = mb_strlen($paraTestDBModifier) > 0;

        $c = Settings::LARAVEL_CONFIG_NAME;
        $pb = $this->propBag;



        $database = (string) $pb->config("database.connections.$connection.database");
        $this->isDatabaseNameOk($database);

        // accept the deprecated $preMigrationImports and config('...pre_migration_imports') settings
        $propVal = $pb->prop('preMigrationImports', null) ?? $pb->prop('initialImports', null);
        $configVal =
            config("$c.pre_migration_imports")
            ?? config("$c.initial_imports")
            ?? config("$c.build_sources.initial_imports");

        $initialImports = $configVal ?? [];
        $propVal = $propVal ?? [];
        foreach ($propVal as $key => $value) {
            $initialImports[$key] = $value;
        }

        // accept the deprecated $reuseTestDBs, $reuseTransaction and config('...reuse_test_dbs') settings
        $propVal = $pb->prop('reuseTestDBs', null)
            ?? $pb->prop('reuseTransaction', null)
            ?? $pb->prop('transactions', null);
        $configVal =
            config("$c.reuse_test_dbs")
            ?? config("$c.reuse.transactions")
            ?? config("$c.reuse_methods.transactions");
        $transaction = $propVal ?? $configVal;

        // accept the deprecated $journals and config('reuse.journals') settings
        $propVal = $pb->prop('reuseJournal', null) ?? $pb->prop('journals', null);
        $configVal = config("$c.reuse.journals") ?? config("$c.reuse_methods.journals");
        $journal = $propVal ?? $configVal;

        // accept the deprecated config('...scenario_test_dbs') settings
        $scenarios = config("$c.scenario_test_dbs") ?? config("$c.scenarios");

        $cacheInvalidationLocations = config("$c.look_for_changes_in") ?? config("$c.cache_invalidation.locations");
        $cacheInvalidationMethod =
            config("$c.check_for_source_changes")
            ?? config("$c.cache_invalidation_method")
            ?? config("$c.cache_invalidation.checksum_method");

        // accept the deprecated $preMigrationImports and config('...pre_migration_imports') settings
        $propVal = $pb->prop('migrations', null);
        $configVal =
            config("$c.migrations")
            ?? config("$c.build_sources.migrations");
        $migrations = $propVal ?? $configVal;



        $snapshots = $pb->adaptConfig('reuse_methods.snapshots', 'snapshots');

        // accept the deprecated $useSnapshotsWhenNotReusingDB
        // and config('...use_snapshots_when_not_reusing_db') settings
        $snapshotsWhenNotReusingDB = $pb->adaptConfig(
            'use_snapshots_when_not_reusing_db',
            'useSnapshotsWhenNotReusingDB'
        );
        if (!is_null($snapshotsWhenNotReusingDB)) {
            $snapshots = $snapshotsWhenNotReusingDB;
        }

        // accept the deprecated $useSnapshotsWhenReusingDB and config('...use_snapshots_when_reusing_db') settings
        $useSnapshotsWhenReusingDB = $pb->adaptConfig(
            'use_snapshots_when_reusing_db',
            'useSnapshotsWhenReusingDB'
        );
        if (!is_null($useSnapshotsWhenReusingDB)) {
            $snapshots = "!$useSnapshotsWhenReusingDB";
        }

        return (new ConfigDTO())
            ->projectName(config("$c.project_name"))
            ->testName($testName)
            ->connection($connection)
            ->isDefaultConnection(null)
            ->connectionExists(!is_null(config("database.connections.$connection")))
            ->origDatabase($database)
//            ->database($pb->adaptConfig("database.connections.$connection.database"))
            ->databaseModifier($paraTestDBModifier)
            ->storageDir($this->storageDir())
            ->snapshotPrefix('snapshot.')
            ->databasePrefix('')
            ->cacheInvalidationEnabled(config("$c.cache_invalidation.enabled"))
            ->cacheInvalidationMethod($cacheInvalidationMethod)
            ->checksumPaths($this->checkLaravelChecksumPaths($cacheInvalidationLocations))
            ->preCalculatedBuildChecksum(null)->buildSettings($initialImports, $migrations, $this->resolveSeeders(), $pb->adaptConfig('remote_build_url', 'remoteBuildUrl'), $pb->prop('isBrowserTest', $this->browserTestDetected), $isParallelTest, $this->usingPest, false, $pb->config('session.driver'), null)->dbAdapterSupport(true, true, true, true, true, true)->cacheTools($transaction, $journal, config("$c.verify_databases"), $scenarios)
            ->snapshots($snapshots)
            ->forceRebuild($this->parallelTestingSaysRebuildDBs())->mysqlSettings(config("$c.database.mysql.executables.mysql"), config("$c.database.mysql.executables.mysqldump"))->postgresSettings(config("$c.database.pgsql.executables.psql"), config("$c.database.pgsql.executables.pg_dump"))
            ->staleGraceSeconds($pb->adaptConfig('stale_grace_seconds'));
    }

    /**
     * Now that the databaseInit(..) method has been run, re-confirm whether the databases exist (because databaseInit
     * might have changed them), and re-pick the origDatabase.
     *
     * @return void
     */
    protected function reCheckIfConnectionsExist()
    {
        foreach ($this->databaseBuilders as $builder) {

            $connection = $builder->getConnection();
            $connectionExists = !is_null(config("database.connections.$connection"));
            $builder->connectionExists($connectionExists);

            $database = '';
            if ($connectionExists) {
                $database = (string) config("database.connections.$connection.database");
                $this->isDatabaseNameOk($database);
            }
            $builder->origDatabase($database);
        }
    }

    /**
     * Double check that the database name is ok.
     *
     * @param string $database The original database name.
     * @return void
     * @throws AdaptBootException
     */
    private function isDatabaseNameOk(string $database)
    {
        if (!mb_strlen($database)) {
            throw AdaptBootException::databaseNameIsInvalid($database);
        }
    }

    /**
     * Get the storage directory.
     *
     * @return string
     */
    private function storageDir(): string
    {
        $c = Settings::LARAVEL_CONFIG_NAME;
        return rtrim(config("$c.storage_dir"), '\\/');
    }

    /**
     * Look at the seeder properties and config value, and determine what the seeders should be.
     *
     * @return string[]
     */
    private function resolveSeeders(): array
    {
        $c = Settings::LARAVEL_CONFIG_NAME;
        $seeders =
            config("$c.seeders")
            ?? config("$c.build_sources.seeders");

        return LaravelSupport::resolveSeeders(
            $this->propBag->hasProp('seeders'),
            $this->propBag->prop('seeders', null),
            $this->propBag->hasProp('seeder'),
            $this->propBag->prop('seeder', null),
            $this->propBag->hasProp('seed'),
            $this->propBag->prop('seed', null),
            $seeders
        );
    }

    /**
     * Check to see if the --recreate-databases option was added when parallel testing.
     *
     * @return boolean
     */
    private function parallelTestingSaysRebuildDBs(): bool
    {
        if (!class_exists(ParallelTesting::class)) {
            return false;
        }

        return (bool) ParallelTesting::option('recreate_databases');
    }



    /**
     * Record the list of connections and their databases with the framework.
     *
     * @param array<string,string> $connectionDatabases The connections and the databases created for them.
     * @return void
     */
    protected function registerPreparedConnectionDBsWithFramework($connectionDatabases)
    {
        LaravelSupport::registerScoped(
            Settings::REMOTE_SHARE_CONNECTIONS_SINGLETON_NAME,
            function () use ($connectionDatabases) {
                return $connectionDatabases;
            }
        );
    }



    /**
     * Store the current config in the filesystem temporarily, and get the browsers refer to it in a cookie.
     *
     * @param Browser[]             $browsers      The browsers to update with the current config.
     * @param array<string, string> $connectionDBs The list of connections that have been prepared, and their
     *                                             corresponding databases from the framework.
     * @return void
     */
    public function haveBrowsersShareConfig($browsers, $connectionDBs)
    {
        if (!count($browsers)) {
            return;
        }

        $this->sharableConfigPaths[] = $sharableConfigPath = $this->storeSharableConfig();

        $remoteShareDTO = (new RemoteShareDTO())
            ->sharableConfigFile($sharableConfigPath)
            ->connectionDBs($connectionDBs);

        foreach ($browsers as $browser) {

            // make a small request first, so that cookies can then be set
            // (the browser will reject new cookies before it's loaded a webpage).
            if (!$this->hasTestSitePageLoaded($browser)) {
                $browser->visit(
                    LaravelSupport::configString('app.url') . Settings::INITIAL_BROWSER_COOKIE_REQUEST_PATH
                );
            }

            $browser->addCookie(Settings::REMOTE_SHARE_KEY, $remoteShareDTO->buildPayload(), null, [], false);
        }
    }

    /**
     * Check if the browser has a page of this website open.
     *
     * @param Browser $browser The browser to check.
     * @return boolean
     */
    private function hasTestSitePageLoaded(Browser $browser)
    {
        $currentURL = $browser->driver->getCurrentURL();
        $siteHost = LaravelSupport::configString('app.url');
        return mb_substr($currentURL, 0, mb_strlen($siteHost)) === $siteHost;
    }

    /**
     * Store the current config in a new sharable config file, and return its filename.
     *
     * @return string
     * @throws AdaptBrowserTestException When the sharable config file could not be saved.
     */
    private function storeSharableConfig(): string
    {
        $dateTime = (new DateTime('now', new DateTimeZone('UTC')))->format('YmdHis');
        $rand = md5(uniqid((string) mt_rand(), true));
        $filename = "config.$dateTime.$rand.php";
        $path = Settings::shareConfigDir($this->storageDir(), $filename);

        /** @var Repository $config */
        $config = config();

        $content = '<?php' . PHP_EOL
            . 'return ' . var_export($config->all(), true) . ';'
            . PHP_EOL;

        if (!(new Filesystem())->writeFile($path, 'w', $content)) {
            throw AdaptBrowserTestException::sharableConfigFileNotSaved($path);
        }
        return $path;
    }

    /**
     * Perform any clean-up needed after the test has finished.
     *
     * @return void
     */
    public function runPostTestCleanUp()
    {
        // remove the sharable config files that were created in this test run (if this is a browser test)
        foreach ($this->sharableConfigPaths as $path) {
            @unlink($path);
        }
    }



    /**
     * Remove stale databases, snapshots and orphaned config files.
     *
     * @param string[] $purgeConnections      The connections to purge stale databases from.
     * @param boolean  $purgeSnapshots        Whether to purge stale snapshot files or not.
     * @param boolean  $removeOrphanedConfigs Whether to remove orphaned sharable config files or not.
     * @return boolean
     */
<<<<<<< HEAD
    public function performPurgeOfStaleThings()
    {
=======
    protected function performPurgeOfStaleThings(
        array $purgeConnections,
        bool $purgeSnapshots,
        bool $removeOrphanedConfigs
    ): bool {

>>>>>>> ce93b510
        if (!$this->canPurgeStaleThings()) {
            return false;
        }

        if (!$this->getMutexLock(Settings::baseStorageDir($this->storageDir(), "purge-lock"))) {
            return false;
        }

        $logTimer = $this->log->newTimer();
        $this->log->vDebug('Looking for stale things to remove');

        $removedCount = $this->purgeStaleDatabases($purgeConnections);
        $removedCount += $this->purgeStaleSnapshots($purgeSnapshots);
        $removedCount += $this->removeOrphanedSharableConfigFiles($removeOrphanedConfigs);

        $message = $removedCount
            ? 'Total time taken for removal'
            : 'Nothing found to remove - total time taken';
        $this->log->vDebug($message, $logTimer, true);

        $this->releaseMutexLock();

        return true;
    }

    /**
     * Work out if stale things are allowed to be purged.
     *
     * @return boolean
     */
    protected function canPurgeStaleThings(): bool
    {
        $c = Settings::LARAVEL_CONFIG_NAME;

        if (config("$c.cache_invalidation.enabled") === false) {
            return false;
        }

        if (config("$c.remote_build_url")) {
            return false;
        }

        return (bool) (config("$c.remove_stale_things") ?? config("$c.cache_invalidation.purge_stale") ?? true);
    }

    /**
     * Remove stale databases.
     *
     * @param string[] $purgeConnections The connections to purge stale databases from.
     * @return integer
     */
    private function purgeStaleDatabases(array $purgeConnections): int
    {
        $removedCount = 0;

        foreach ($purgeConnections as $connection) {

            $logTimer = $this->log->newTimer();

            try {
                $builder = $this->newDatabaseBuilderFromConnection((string) $connection, false);
            } catch (Throwable $exception) {

                // this is expected, as connections will probably exist where the database can't be connected to
                // e.g. other connections that aren't intended to be used. e.g. 'sqlsrv'
                $driver = $this->propBag->config("database.connections.$connection.driver");
                $connDetails = "(connection: \"$connection\", driver: \"$driver\")";
                $this->log->vvWarning("Could not retrieve database list $connDetails", $logTimer);

                continue;
            }

            foreach ($builder->buildDatabaseMetaInfos() as $dbMetaInfo) {

                if (!$dbMetaInfo->shouldPurgeNow()) {
                    continue;
                }

                $logTimer2 = $this->log->newTimer();

                $connDetails = "(connection: \"$dbMetaInfo->connection\", driver: \"$dbMetaInfo->driver\")";
                $dbMsg = "stale database - \"$dbMetaInfo->name\" $connDetails";

                try {
                    if ($dbMetaInfo->delete()) {
                        $removedCount++;
                        $this->log->vvDebug("Removed $dbMsg", $logTimer2);
                    }
                } catch (Throwable $e) {
//                    $this->log->vError("Could not remove $dbMsg", $logTimer2);
                    Exceptions::logException($this->log, $e);
                }
            }
        }
        return $removedCount;
    }

    /**
     * Remove stale snapshots.
     *
     * @param boolean $purgeSnapshots Whether to purge stale snapshot files or not.
     * @return integer
     */
    private function purgeStaleSnapshots(bool $purgeSnapshots): int
    {
        if (!$purgeSnapshots) {
            return 0;
        }

        $builder = $this->newDefaultDatabaseBuilder(false);
        $removedCount = 0;
        foreach ($builder->buildSnapshotMetaInfos() as $snapshotMetaInfo) {

            if (!$snapshotMetaInfo->shouldPurgeNow()) {
                continue;
            }

            $logTimer = $this->log->newTimer();

            try {
                if ($snapshotMetaInfo->delete()) {
                    $removedCount++;
                    $this->log->vvDebug("Removed stale snapshot \"$snapshotMetaInfo->path\"", $logTimer);
                }
            } catch (Throwable $e) {
//                $this->log->vError("Could not remove stale snapshot \"$snapshotMetaInfo->path\"", $logTimer);
                Exceptions::logException($this->log, $e);
            }
        }
        return $removedCount;
    }

    /**
     * Remove old (i.e. orphaned) sharable config files.
     *
     * @param boolean $removeOrphanedConfigs Whether to remove orphaned sharable config files or not.
     * @return integer
     */
    private function removeOrphanedSharableConfigFiles(bool $removeOrphanedConfigs): int
    {
        if (!$removeOrphanedConfigs) {
            return 0;
        }

        $removedCount = 0;

        $dir = Settings::shareConfigDir($this->storageDir());

        $nowUTC = new DateTime('now', new DateTimeZone('UTC'));
        $paths = (new Filesystem())->filesInDir($dir);
        foreach ($paths as $path) {

            $filename = mb_substr($path, mb_strlen($dir));
            $createdAtUTC = $this->detectConfigCreatedAt($filename);

            if (!$createdAtUTC) {
                continue;
            }

            // remove if older than 8 hours
            $purgeAfterUTC = (clone $createdAtUTC)->add(new DateInterval("PT8H"));
            if ($purgeAfterUTC <= $nowUTC) {
                @unlink($path);
                $this->log->vDebug("Removed orphaned sharable config file \"$filename\"");
                $removedCount++;
            }
        }

        return $removedCount;
    }

    /**
     * Look at a sharable config file's name and determine when it was created.
     *
     * @param string $filename The name of the sharable config file.
     * @return DateTime|null
     */
    private function detectConfigCreatedAt(string $filename)
    {
        if (!preg_match('/^config\.([0-9]{14})\.[0-9a-z]{32}\.php$/', $filename, $matches)) {
            return null;
        }

        $createdAtUTC = DateTime::createFromFormat('YmdHis', $matches[1], new DateTimeZone('UTC'));
        return $createdAtUTC ?: null;
    }
}<|MERGE_RESOLUTION|>--- conflicted
+++ resolved
@@ -534,17 +534,12 @@
      * @param boolean  $removeOrphanedConfigs Whether to remove orphaned sharable config files or not.
      * @return boolean
      */
-<<<<<<< HEAD
-    public function performPurgeOfStaleThings()
-    {
-=======
     protected function performPurgeOfStaleThings(
-        array $purgeConnections,
-        bool $purgeSnapshots,
-        bool $removeOrphanedConfigs
+        $purgeConnections,
+        $purgeSnapshots,
+        $removeOrphanedConfigs
     ): bool {
 
->>>>>>> ce93b510
         if (!$this->canPurgeStaleThings()) {
             return false;
         }
