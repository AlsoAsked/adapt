<?php

namespace CodeDistortion\Adapt\Boot;

use CodeDistortion\Adapt\Boot\Traits\CheckLaravelChecksumPathsTrait;
use CodeDistortion\Adapt\DatabaseBuilder;
use CodeDistortion\Adapt\DI\DIContainer;
use CodeDistortion\Adapt\DI\Injectable\Laravel\Exec;
use CodeDistortion\Adapt\DI\Injectable\Laravel\Filesystem;
use CodeDistortion\Adapt\DI\Injectable\Laravel\LaravelArtisan;
use CodeDistortion\Adapt\DI\Injectable\Laravel\LaravelDB;
use CodeDistortion\Adapt\DTO\ConfigDTO;
use CodeDistortion\Adapt\Exceptions\AdaptBootException;
use CodeDistortion\Adapt\Exceptions\AdaptConfigException;
use CodeDistortion\Adapt\Exceptions\AdaptRemoteShareException;
use CodeDistortion\Adapt\Support\Hasher;
use CodeDistortion\Adapt\Support\LaravelSupport;
use CodeDistortion\Adapt\Support\Settings;
use CodeDistortion\Adapt\Support\StorageDir;

/**
 * Bootstrap Adapt to build a database remotely.
 */
class BootRemoteBuildLaravel extends BootRemoteBuildAbstract
{
    use CheckLaravelChecksumPathsTrait;


    /**
     * Ensure the storage-directory exists.
     *
     * @return static
     * @throws AdaptConfigException When the storage directory cannot be created.
     */
    public function ensureStorageDirExists()
    {
        StorageDir::ensureStorageDirExists($this->storageDir(), new Filesystem(), $this->log);
        return $this;
    }


    /**
     * Create a new DatabaseBuilder object and set its initial values.
     *
     * @param ConfigDTO $remoteConfigDTO The config from the remote Adapt installation.
     * @return DatabaseBuilder
     * @throws AdaptRemoteShareException When the session drivers don't match during browser tests.
     */
    public function makeNewBuilder($remoteConfigDTO): DatabaseBuilder
    {
        $configDTO = $this->newConfigDTO($remoteConfigDTO);
        $di = $this->defaultDI($remoteConfigDTO->connection);
        $pickDriverClosure = function (string $connection): string {
            return LaravelSupport::configString("database.connections.$connection.driver", 'unknown');
        };

        return new DatabaseBuilder(
            'laravel',
            $di,
            $configDTO,
            new Hasher($di, $configDTO),
            $pickDriverClosure
        );
    }

    /**
     * Build a default DIContainer object.
     *
     * @param string $connection The connection to start using.
     * @return DIContainer
     */
    private function defaultDI(string $connection): DIContainer
    {
        return (new DIContainer())
            ->artisan(new LaravelArtisan())
            ->db((new LaravelDB())->useConnection($connection))
            ->log($this->log)
            ->exec(new Exec())
            ->filesystem(new Filesystem());
    }

    /**
     * Create a new ConfigDTO object with default values.
     *
     * @param ConfigDTO $remoteConfigDTO The config from the remote Adapt installation.
     * @return ConfigDTO
     * @throws AdaptBootException When the database name isn't valid.
     */
    private function newConfigDTO(ConfigDTO $remoteConfigDTO): configDTO
    {
        $c = Settings::LARAVEL_CONFIG_NAME;
        $connection = $remoteConfigDTO->connection;

        $database = (string) config("database.connections.$connection.database");
        if (!mb_strlen($database)) {
            throw AdaptBootException::databaseNameIsInvalid($database);
        }

        return (new ConfigDTO())
            ->projectName($remoteConfigDTO->projectName)
            ->testName($remoteConfigDTO->testName)
            ->connection($connection)
            ->connectionExists(!is_null(config("database.connections.$connection")))
            ->origDatabase($database)
//            ->database(config("database.connections.$connection.database"))
            ->databaseModifier($remoteConfigDTO->databaseModifier)
            ->storageDir($this->storageDir())
            ->snapshotPrefix('snapshot.')
            ->databasePrefix('')
            ->cacheInvalidationMethod(config("$c.check_for_source_changes") ?? config("$c.cache_invalidation_method"))
            ->checksumPaths($this->checkLaravelChecksumPaths(config("$c.look_for_changes_in")))
            ->preCalculatedBuildChecksum($remoteConfigDTO->preCalculatedBuildChecksum)->buildSettings(
                $remoteConfigDTO->initialImports,
                $remoteConfigDTO->migrations,
                $remoteConfigDTO->seeders,
                null,
                // don't forward again
                $remoteConfigDTO->isBrowserTest,
                $remoteConfigDTO->isParallelTest,
                true,
<<<<<<< HEAD
                // yes, a remote database is being built here now, locally
                config("session.driver"),
                $remoteConfigDTO->sessionDriver
            )->dbAdapterSupport(true, true, true, true, true, true)->cacheTools($remoteConfigDTO->reuseTransaction, $remoteConfigDTO->reuseJournal, $remoteConfigDTO->verifyDatabase, $remoteConfigDTO->scenarioTestDBs)->snapshots($remoteConfigDTO->useSnapshotsWhenReusingDB, $remoteConfigDTO->useSnapshotsWhenNotReusingDB)
            ->forceRebuild($remoteConfigDTO->forceRebuild)->mysqlSettings(config("$c.database.mysql.executables.mysql"), config("$c.database.mysql.executables.mysqldump"))->postgresSettings(config("$c.database.pgsql.executables.psql"), config("$c.database.pgsql.executables.pg_dump"))->staleGraceSeconds(config("$c.stale_grace_seconds", Settings::DEFAULT_STALE_GRACE_SECONDS));
=======
                true,
                true,
            )
            ->cacheTools(
                $remoteConfigDTO->reuseTransaction,
                $remoteConfigDTO->reuseJournal,
                $remoteConfigDTO->verifyDatabase,
                $remoteConfigDTO->scenarios,
            )
            ->snapshots(
                $remoteConfigDTO->useSnapshotsWhenReusingDB,
                $remoteConfigDTO->useSnapshotsWhenNotReusingDB,
            )
            ->forceRebuild($remoteConfigDTO->forceRebuild)
            ->mysqlSettings(
                config("$c.database.mysql.executables.mysql"),
                config("$c.database.mysql.executables.mysqldump"),
            )
            ->postgresSettings(
                config("$c.database.pgsql.executables.psql"),
                config("$c.database.pgsql.executables.pg_dump"),
            )
            ->staleGraceSeconds(
                config("$c.stale_grace_seconds", Settings::DEFAULT_STALE_GRACE_SECONDS),
            );
>>>>>>> 8501b8dc
    }

    /**
     * Get the storage directory.
     *
     * @return string
     */
    private function storageDir(): string
    {
        $c = Settings::LARAVEL_CONFIG_NAME;
        $return = config("$c.storage_dir");
        $return = is_string($return) ? $return : '';
        return rtrim($return, '\\/');
    }
}<|MERGE_RESOLUTION|>--- conflicted
+++ resolved
@@ -118,39 +118,11 @@
                 $remoteConfigDTO->isBrowserTest,
                 $remoteConfigDTO->isParallelTest,
                 true,
-<<<<<<< HEAD
                 // yes, a remote database is being built here now, locally
                 config("session.driver"),
                 $remoteConfigDTO->sessionDriver
-            )->dbAdapterSupport(true, true, true, true, true, true)->cacheTools($remoteConfigDTO->reuseTransaction, $remoteConfigDTO->reuseJournal, $remoteConfigDTO->verifyDatabase, $remoteConfigDTO->scenarioTestDBs)->snapshots($remoteConfigDTO->useSnapshotsWhenReusingDB, $remoteConfigDTO->useSnapshotsWhenNotReusingDB)
+            )->dbAdapterSupport(true, true, true, true, true, true)->cacheTools($remoteConfigDTO->reuseTransaction, $remoteConfigDTO->reuseJournal, $remoteConfigDTO->verifyDatabase, $remoteConfigDTO->scenarios)->snapshots($remoteConfigDTO->useSnapshotsWhenReusingDB, $remoteConfigDTO->useSnapshotsWhenNotReusingDB)
             ->forceRebuild($remoteConfigDTO->forceRebuild)->mysqlSettings(config("$c.database.mysql.executables.mysql"), config("$c.database.mysql.executables.mysqldump"))->postgresSettings(config("$c.database.pgsql.executables.psql"), config("$c.database.pgsql.executables.pg_dump"))->staleGraceSeconds(config("$c.stale_grace_seconds", Settings::DEFAULT_STALE_GRACE_SECONDS));
-=======
-                true,
-                true,
-            )
-            ->cacheTools(
-                $remoteConfigDTO->reuseTransaction,
-                $remoteConfigDTO->reuseJournal,
-                $remoteConfigDTO->verifyDatabase,
-                $remoteConfigDTO->scenarios,
-            )
-            ->snapshots(
-                $remoteConfigDTO->useSnapshotsWhenReusingDB,
-                $remoteConfigDTO->useSnapshotsWhenNotReusingDB,
-            )
-            ->forceRebuild($remoteConfigDTO->forceRebuild)
-            ->mysqlSettings(
-                config("$c.database.mysql.executables.mysql"),
-                config("$c.database.mysql.executables.mysqldump"),
-            )
-            ->postgresSettings(
-                config("$c.database.pgsql.executables.psql"),
-                config("$c.database.pgsql.executables.pg_dump"),
-            )
-            ->staleGraceSeconds(
-                config("$c.stale_grace_seconds", Settings::DEFAULT_STALE_GRACE_SECONDS),
-            );
->>>>>>> 8501b8dc
     }
 
     /**
