<?php

namespace CodeDistortion\Adapt\Boot;

use CodeDistortion\Adapt\DTO\PropBagDTO;

/**
 * Bootstrap Adapt for tests.
 */
interface BootTestInterface
{
    /**
     * Set the name of the test being run.
     *
     * @param string $testName The name of the test being run.
     * @return static
     */
    public function testName(string $testName);

    /**
     * Specify the properties that were present in the test-class.
     *
     * @param PropBagDTO $propBag A populated PropBagDTO.
     * @return static
     */
    public function props(PropBagDTO $propBag);

    /**
     * Specify the closure to call to start a db transaction.
     *
     * @param callable $transactionClosure The closure to use.
     * @return static
     */
    public function transactionClosure(callable $transactionClosure);

    /**
     * Specify the callback closure to call that will initialise the DatabaseBuilder/s.
     *
     * @param callable|null $initCallback The closure to use.
     * @return static
     */
    public function initCallback($initCallback);

//    /**
//     * Specify the DIContainer to use.
//     *
//     * @param DIContainer $di The DIContainer to use.
//     * @return static
//     */
//    public function setDI(DIContainer $di);



    /**
     * Run the process to build the databases.
     *
     * @return void
     */
<<<<<<< HEAD
    public function run();
=======
    public function run(): void;

    /**
     * Perform any clean-up needed after the test has finished.
     *
     * @return void
     */
    public function cleanUp(): void;

    /**
     * Remove any old (ie. orphaned) temporary config files.
     *
     * @return void
     */
    public function removeOldTempConfigFiles(): void;
>>>>>>> 987965e2
}<|MERGE_RESOLUTION|>--- conflicted
+++ resolved
@@ -56,23 +56,19 @@
      *
      * @return void
      */
-<<<<<<< HEAD
     public function run();
-=======
-    public function run(): void;
 
     /**
      * Perform any clean-up needed after the test has finished.
      *
      * @return void
      */
-    public function cleanUp(): void;
+    public function cleanUp();
 
     /**
      * Remove any old (ie. orphaned) temporary config files.
      *
      * @return void
      */
-    public function removeOldTempConfigFiles(): void;
->>>>>>> 987965e2
+    public function removeOldTempConfigFiles();
 }