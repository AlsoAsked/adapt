--- conflicted
+++ resolved
@@ -19,7 +19,7 @@
      * @param LogInterface $log The logger to use.
      * @return static
      */
-    public function log(LogInterface $log): self;
+    public function log($log);
 
     /**
      * Set the name of the test being run.
@@ -76,42 +76,30 @@
      *
      * @return void
      */
-<<<<<<< HEAD
-    public function run();
-=======
-    public function runBuildSteps(): void;
->>>>>>> 63dfaa05
+    public function runBuildSteps();
 
     /**
      * Perform things AFTER BUILDING, but BEFORE the TEST has run.
      *
      * @return void
      */
-<<<<<<< HEAD
-    public function newBuilder($connection): DatabaseBuilder;
-=======
-    public function runPostBuildSteps(): void;
->>>>>>> 63dfaa05
+    public function runPostBuildSteps();
 
     /**
      * Perform things AFTER the TEST has run.
      *
      * @return void
      */
-    public function runPostTestSteps(): void;
+    public function runPostTestSteps();
 
     /**
      * Perform any clean-up needed after the test has finished.
      *
      * @return void
      */
-<<<<<<< HEAD
-    public function haveBrowsersShareConfig($browsers, $connectionDBs);
-=======
-    public function runPostTestCleanUp(): void;
+    public function runPostTestCleanUp();
 
 
->>>>>>> 63dfaa05
 
     /**
      * Let the databaseInit(…) method generate a new DatabaseBuilder.
@@ -122,22 +110,14 @@
      * @return DatabaseBuilder
      * @throws AdaptConfigException When the connection doesn't exist.
      */
-<<<<<<< HEAD
-    public function checkForCommittedTransactions();
-=======
-    public function newBuilder(string $connection): DatabaseBuilder;
->>>>>>> 63dfaa05
+    public function newBuilder($connection): DatabaseBuilder;
 
     /**
      * Build the list of connections that Adapt has prepared, and their corresponding databases.
      *
      * @return array<string, string>
      */
-<<<<<<< HEAD
-    public function postTestCleanUp();
-=======
     public function buildConnectionDBsList(): array;
->>>>>>> 63dfaa05
 
     /**
      * Store the current config in the filesystem temporarily, and get the browsers refer to it in a cookie.
@@ -147,9 +127,5 @@
      *                                             and their corresponding databases from the framework.
      * @return void
      */
-<<<<<<< HEAD
-    public function purgeStaleThings();
-=======
-    public function haveBrowsersShareConfig(array $browsers, array $connectionDBs): void;
->>>>>>> 63dfaa05
+    public function haveBrowsersShareConfig($browsers, $connectionDBs);
 }