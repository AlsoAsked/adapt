<?php

namespace CodeDistortion\Adapt\Boot;

use CodeDistortion\Adapt\DatabaseBuilder;
use CodeDistortion\Adapt\DI\DIContainer;
use CodeDistortion\Adapt\DI\Injectable\Interfaces\LogInterface;
use CodeDistortion\Adapt\DTO\PropBagDTO;
use CodeDistortion\Adapt\Exceptions\AdaptConfigException;
use CodeDistortion\Adapt\Support\Settings;

/**
 * Bootstrap Adapt for tests.
 */
abstract class BootTestAbstract implements BootTestInterface
{
    /** @var string|null The name of the test being run. */
    protected $testName;

    /** @var PropBagDTO|null The properties that were present in the test-class. */
    protected $propBag;

    /** @var boolean Whether a browser test is being run. */
    protected $browserTestDetected = false;

    /** @var callable|null The closure to call to start a db transaction. */
    protected $transactionClosure = null;

    /** @var callable|null The callback closure to call that will initialise the DatabaseBuilder/s. */
    private $initCallback = null;

    /** @var DatabaseBuilder[] The database builders made by this object (so they can be executed afterwards). */
    private $builders = [];

//    /** @var DIContainer|null The DIContainer to be used. */
//    protected ?DIContainer $di = null;


    /**
     * Set the name of the test being run.
     *
     * @param string $testName The name of the test being run.
     * @return static
     */
    public function testName($testName)
    {
        $this->testName = $testName;
        return $this;
    }

    /**
     * Specify the properties that were present in the test-class.
     *
     * @param PropBagDTO $propBag A populated PropBagDTO.
     * @return static
     */
    public function props($propBag)
    {
        $this->propBag = $propBag;
        return $this;
    }

    /**
     * Specify if a browser test is being run.
     *
     * @param boolean $browserTestDetected Whether or not a browser test is being run.
     * @return static
     */
    public function browserTestDetected($browserTestDetected)
    {
        $this->browserTestDetected = $browserTestDetected;
        return $this;
    }

    /**
     * Specify the closure to call to start a db transaction.
     *
     * @param callable $transactionClosure The closure to use.
     * @return static
     */
    public function transactionClosure($transactionClosure)
    {
        $this->transactionClosure = $transactionClosure;
        return $this;
    }

    /**
     * Specify the callback closure to call that will initialise the DatabaseBuilder/s.
     *
     * @param callable|null $initCallback The closure to use.
     * @return static
     */
    public function initCallback($initCallback)
    {
        $this->initCallback = $initCallback;
        return $this;
    }

    /**
     * Specify the DIContainer to use.
     *
     * @param DIContainer $di The DIContainer to use.
     * @return static
     */
//    public function setDI(DIContainer $di)
//    {
//        $this->di = $di;
//        return $this;
//    }

    /**
     * Store the give DatabaseBuilder.
     *
     * @param DatabaseBuilder $builder The database builder to store.
     * @return void
     */
    public function addBuilder($builder)
    {
        $this->builders[] = $builder;
    }

    /**
     * Run the process to build the databases.
     *
     * @return void
     */
    public function run()
    {
        if (Settings::$isFirstTest) {
            Settings::$isFirstTest = false;
            $this->newLog()->info('==== Adapt initialisation ================');
            $this->purgeStaleThings();
        }

//        $this->resolveDI();
        $this->initBuilders();
        $this->executeBuilders();

        $this->registerConnectionDBs();
    }

    /**
     * Initialise the builders, calling the custom databaseInit(…) method if it has been defined.
     *
     * @return void
     */
    private function initBuilders()
    {
        if (!$this->propBag) {
            return;
        }
        if (!$this->propBag->config('build_databases', 'buildDatabases')) {
            return;
        }

        $builder = $this->newDefaultBuilder();

        if ($this->initCallback) {
            $callback = $this->initCallback;
            $callback($builder);
        }
    }

    /**
     * Create a new DatabaseBuilder object based on the "default" database connection.
     *
     * @return DatabaseBuilder
     */
    abstract protected function newDefaultBuilder(): DatabaseBuilder;

    /**
     * Create a new DatabaseBuilder object, and add it to the list to execute later.
     *
     * @param string $connection The database connection to prepare.
     * @return DatabaseBuilder
     * @throws AdaptConfigException Thrown when the connection doesn't exist.
     */
    abstract protected function newBuilder($connection): DatabaseBuilder;

    /**
     * Execute the builders that this object created (i.e. build their databases).
     *
     * Any that have already been executed will be skipped.
     *
     * @return void
     */
    private function executeBuilders()
    {
        $builders = $this->pickBuildersToExecute();

        foreach ($builders as $builder) {
            $builder->execute();
        }

        // apply the transactions, AFTER all the databases have been built
        foreach ($builders as $builder) {
            $builder->applyTransaction();
        }
    }

    /**
     * Pick the list of Builders that haven't been executed yet.
     *
     * @return DatabaseBuilder[]
     */
    private function pickBuildersToExecute(): array
    {
        $builders = [];
        foreach ($this->builders as $builder) {
            if (!$builder->hasExecuted()) {
                $builders[] = $builder;
            }
        }
        return $builders;
    }

    /**
     * Pick the connections' databases, and register them with the framework.
     *
     * @return void
     */
    private function registerConnectionDBs()
    {
        $connectionDatabases = [];
        foreach ($this->builders as $builder) {
            $connectionDatabases[$builder->getConnection()] = $builder->getDatabase();
        }
        $this->registerConnectionDBsWithFramework($connectionDatabases);
    }

    /**
     * Record the list of connections and their databases with the framework.
     *
     * @param array<string,string> $connectionDatabases The connections and the databases created for them.
     * @return void
     */
    abstract protected function registerConnectionDBsWithFramework($connectionDatabases);

    /**
     * Use the existing DIContainer, but build a default one if it hasn't been set.
     *
     * @return void
     */
//    private function resolveDI(): void
//    {
//        if (!$this->di) {
//            $this->setDI($this->defaultDI());
//        }
//    }

    /**
     * Build a default DIContainer object.
     *
     * @param string $connection The connection to start using.
     * @return DIContainer
     */
    abstract protected function defaultDI($connection): DIContainer;

    /**
     * Build a new Log instance.
     *
     * @return LogInterface
     */
    abstract protected function newLog(): LogInterface;

    /**
     * Check to see if any of the transactions were committed, and generate an exception.
     *
     * To be run after the transaction was rolled back.
     *
     * @return void
     */
    public function checkForCommittedTransactions()
    {
        foreach ($this->builders as $builder) {
            $builder->checkForCommittedTransaction();
        }
    }

    /**
     * Perform any clean-up needed after the test has finished.
     *
     * @return void
     */
    abstract public function postTestCleanUp();

    /**
     * Remove stale databases, snapshots and orphaned config files.
     *
     * @return void
     */
<<<<<<< HEAD
    abstract public function purgeInvalidThings();
=======
    abstract public function purgeStaleThings(): void;
>>>>>>> 75d7807c

    /**
     * Work out if stale things are allowed to be purged.
     *
     * @return boolean
     */
    abstract protected function canPurgeStaleThings(): bool;
}<|MERGE_RESOLUTION|>--- conflicted
+++ resolved
@@ -289,11 +289,7 @@
      *
      * @return void
      */
-<<<<<<< HEAD
-    abstract public function purgeInvalidThings();
-=======
-    abstract public function purgeStaleThings(): void;
->>>>>>> 75d7807c
+    abstract public function purgeStaleThings();
 
     /**
      * Work out if stale things are allowed to be purged.
