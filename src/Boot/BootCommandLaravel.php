--- conflicted
+++ resolved
@@ -88,43 +88,7 @@
     private function newConfigDTO(string $connection): configDTO
     {
         $c = Settings::LARAVEL_CONFIG_NAME;
-<<<<<<< HEAD
-        return (new ConfigDTO())->projectName(config("$c.project_name"))->connection($connection)->database(config("database.connections.$connection.database"))->storageDir($this->storageDir())->snapshotPrefix('snapshot.')->databasePrefix('test_')->hashPaths($this->checkLaravelHashPaths(config("$c.look_for_changes_in")))->buildSettings(config("$c.pre_migration_imports"), config("$c.migrations"), config("$c.seeders"), false)->cacheTools(config("$c.reuse_test_dbs"), config("$c.scenario_test_dbs"))->snapshots(config("$c.use_snapshots_when_reusing_db"), config("$c.use_snapshots_when_not_reusing_db"))->mysqlSettings(config("$c.database.mysql.executables.mysql"), config("$c.database.mysql.executables.mysqldump"))->postgresSettings(config("$c.database.pgsql.executables.psql"), config("$c.database.pgsql.executables.pg_dump"))->invalidationGraceSeconds(config("$c.invalidation_grace_seconds") ?? Settings::DEFAULT_INVALIDATION_GRACE_SECONDS);
-=======
-        return (new ConfigDTO())
-            ->projectName(config("$c.project_name"))
-            ->connection($connection)
-            ->database(config("database.connections.$connection.database"))
-            ->storageDir($this->storageDir())
-            ->snapshotPrefix('snapshot.')
-            ->databasePrefix('')
-            ->hashPaths($this->checkLaravelHashPaths(config("$c.look_for_changes_in")))
-            ->buildSettings(
-                config("$c.pre_migration_imports"),
-                config("$c.migrations"),
-                config("$c.seeders"),
-                false
-            )
-            ->cacheTools(
-                config("$c.reuse_test_dbs"),
-                config("$c.scenario_test_dbs")
-            )
-            ->snapshots(
-                config("$c.use_snapshots_when_reusing_db"),
-                config("$c.use_snapshots_when_not_reusing_db"),
-            )
-            ->mysqlSettings(
-                config("$c.database.mysql.executables.mysql"),
-                config("$c.database.mysql.executables.mysqldump")
-            )
-            ->postgresSettings(
-                config("$c.database.pgsql.executables.psql"),
-                config("$c.database.pgsql.executables.pg_dump")
-            )
-            ->invalidationGraceSeconds(
-                config("$c.invalidation_grace_seconds") ?? Settings::DEFAULT_INVALIDATION_GRACE_SECONDS
-            );
->>>>>>> 68a769e3
+        return (new ConfigDTO())->projectName(config("$c.project_name"))->connection($connection)->database(config("database.connections.$connection.database"))->storageDir($this->storageDir())->snapshotPrefix('snapshot.')->databasePrefix('')->hashPaths($this->checkLaravelHashPaths(config("$c.look_for_changes_in")))->buildSettings(config("$c.pre_migration_imports"), config("$c.migrations"), config("$c.seeders"), false)->cacheTools(config("$c.reuse_test_dbs"), config("$c.scenario_test_dbs"))->snapshots(config("$c.use_snapshots_when_reusing_db"), config("$c.use_snapshots_when_not_reusing_db"))->mysqlSettings(config("$c.database.mysql.executables.mysql"), config("$c.database.mysql.executables.mysqldump"))->postgresSettings(config("$c.database.pgsql.executables.psql"), config("$c.database.pgsql.executables.pg_dump"))->invalidationGraceSeconds(config("$c.invalidation_grace_seconds") ?? Settings::DEFAULT_INVALIDATION_GRACE_SECONDS);
     }
 
     /**
