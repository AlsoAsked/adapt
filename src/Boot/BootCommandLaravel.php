<?php

namespace CodeDistortion\Adapt\Boot;

use CodeDistortion\Adapt\Boot\Traits\CheckLaravelChecksumPathsTrait;
use CodeDistortion\Adapt\DatabaseBuilder;
use CodeDistortion\Adapt\DI\DIContainer;
use CodeDistortion\Adapt\DI\Injectable\Interfaces\LogInterface;
use CodeDistortion\Adapt\DI\Injectable\Laravel\Exec;
use CodeDistortion\Adapt\DI\Injectable\Laravel\Filesystem;
use CodeDistortion\Adapt\DI\Injectable\Laravel\LaravelArtisan;
use CodeDistortion\Adapt\DI\Injectable\Laravel\LaravelDB;
use CodeDistortion\Adapt\DI\Injectable\Laravel\LaravelLog;
use CodeDistortion\Adapt\DTO\ConfigDTO;
use CodeDistortion\Adapt\Exceptions\AdaptBootException;
use CodeDistortion\Adapt\Exceptions\AdaptConfigException;
use CodeDistortion\Adapt\Support\Hasher;
use CodeDistortion\Adapt\Support\LaravelSupport;
use CodeDistortion\Adapt\Support\Settings;
use CodeDistortion\Adapt\Support\StorageDir;

/**
 * Bootstrap Adapt for Laravel commands.
 */
class BootCommandLaravel extends BootCommandAbstract
{
    use CheckLaravelChecksumPathsTrait;


    /**
     * Ensure the storage-directory exists.
     *
     * @return static
     * @throws AdaptConfigException When the storage directory cannot be created.
     */
    public function ensureStorageDirExists()
    {
        StorageDir::ensureStorageDirExists($this->storageDir(), new Filesystem(), $this->newLog());
        return $this;
    }


    /**
     * Create a new DatabaseBuilder object and set its initial values.
     *
     * @param string $connection The database connection to prepare.
     * @return DatabaseBuilder
     */
    public function makeNewBuilder($connection): DatabaseBuilder
    {
        $configDTO = $this->newConfigDTO($connection, '');
        $di = $this->defaultDI($connection);
        $pickDriverClosure = function (string $connection): string {
            return LaravelSupport::configString("database.connections.$connection.driver", 'unknown');
        };
        StorageDir::ensureStorageDirExists($configDTO->storageDir, $di->filesystem, $di->log);

        return new DatabaseBuilder(
            'laravel',
            $di,
            $configDTO,
            new Hasher($di, $configDTO),
            $pickDriverClosure
        );
    }

    /**
     * Build a default DIContainer object.
     *
     * @param string $connection The connection to start using.
     * @return DIContainer
     */
    private function defaultDI(string $connection): DIContainer
    {
        return (new DIContainer())
            ->artisan(new LaravelArtisan())
            ->db((new LaravelDB())->useConnection($connection))
            ->log($this->newLog())
            ->exec(new Exec())
            ->filesystem(new Filesystem());
    }

    /**
     * Build a new Log instance.
     *
     * @return LogInterface
     */
    private function newLog(): LogInterface
    {
        return new LaravelLog((bool) config(Settings::LARAVEL_CONFIG_NAME . '.log.stdout'), (bool) config(Settings::LARAVEL_CONFIG_NAME . '.log.laravel'), (int) config(Settings::LARAVEL_CONFIG_NAME . '.log.verbosity'));
    }

    /**
     * Create a new ConfigDTO object with default values.
     *
     * @param string $connection The connection to use.
     * @param string $testName   The current test's name.
     * @return ConfigDTO
     * @throws AdaptBootException When the database name is invalid.
     */
    private function newConfigDTO(string $connection, string $testName): configDTO
    {
        $c = Settings::LARAVEL_CONFIG_NAME;

        $database = (string) config("database.connections.$connection.database");
        if (!mb_strlen($database)) {
            throw AdaptBootException::databaseNameIsInvalid($database);
        }

        return (new ConfigDTO())
            ->projectName(config("$c.project_name"))
            ->testName($testName)
            ->connection($connection)
            ->connectionExists(!is_null(config("database.connections.$connection")))
            ->origDatabase($database)
//            ->database(config("database.connections.$connection.database"))
            ->databaseModifier('')
            ->storageDir($this->storageDir())
            ->snapshotPrefix('snapshot.')
            ->databasePrefix('')
            ->cacheInvalidationMethod(config("$c.check_for_source_changes") ?? config("$c.cache_invalidation_method"))
            ->checksumPaths($this->checkLaravelChecksumPaths(config("$c.look_for_changes_in")))
            ->preCalculatedBuildChecksum(null)->buildSettings(
            // accept the deprecated config('...pre_migration_imports') setting
                config("$c.pre_migration_imports") ?? config("$c.initial_imports"),
                config("$c.migrations"),
                config("$c.seeders"),
                config("$c.remote_build_url"),
                false,
                false,
                false,
                config("session.driver"),
                null
            )->dbAdapterSupport(true, true, true, true, true, true)->cacheTools(
            // accept the deprecated config('...reuse_test_dbs') setting
                config("$c.reuse_test_dbs") ?? config("$c.reuse.transactions"),
                config("$c.reuse.journals"),
                config("$c.verify_databases"),
<<<<<<< HEAD
                config("$c.scenario_test_dbs")
            )->snapshots(config("$c.use_snapshots_when_reusing_db"), config("$c.use_snapshots_when_not_reusing_db"))
            ->forceRebuild(false)->mysqlSettings(config("$c.database.mysql.executables.mysql"), config("$c.database.mysql.executables.mysqldump"))->postgresSettings(config("$c.database.pgsql.executables.psql"), config("$c.database.pgsql.executables.pg_dump"))->staleGraceSeconds(config("$c.stale_grace_seconds", Settings::DEFAULT_STALE_GRACE_SECONDS));
=======
                // accept the deprecated config('...scenario_test_dbs') setting
                config("$c.scenario_test_dbs") ?? config("$c.scenarios"),
            )
            ->snapshots(
                config("$c.use_snapshots_when_reusing_db"),
                config("$c.use_snapshots_when_not_reusing_db"),
            )
            ->forceRebuild(false)
            ->mysqlSettings(
                config("$c.database.mysql.executables.mysql"),
                config("$c.database.mysql.executables.mysqldump"),
            )
            ->postgresSettings(
                config("$c.database.pgsql.executables.psql"),
                config("$c.database.pgsql.executables.pg_dump"),
            )
            ->staleGraceSeconds(
                config("$c.stale_grace_seconds", Settings::DEFAULT_STALE_GRACE_SECONDS),
            );
>>>>>>> 8501b8dc
    }

    /**
     * Get the storage directory.
     *
     * @return string
     */
    private function storageDir(): string
    {
        $c = Settings::LARAVEL_CONFIG_NAME;
        $return = config("$c.storage_dir");
        $return = is_string($return) ? $return : '';
        return rtrim($return, '\\/');
    }

    /**
     * Work out if stale things are allowed to be purged.
     *
     * @return boolean
     */
    public function canPurgeStaleThings(): bool
    {
        $c = Settings::LARAVEL_CONFIG_NAME;
        if (config("$c.remote_build_url")) {
            return false;
        }
        return (bool) config("$c.remove_stale_things", true);
    }
}<|MERGE_RESOLUTION|>--- conflicted
+++ resolved
@@ -136,31 +136,10 @@
                 config("$c.reuse_test_dbs") ?? config("$c.reuse.transactions"),
                 config("$c.reuse.journals"),
                 config("$c.verify_databases"),
-<<<<<<< HEAD
-                config("$c.scenario_test_dbs")
+                // accept the deprecated config('...scenario_test_dbs') setting
+                config("$c.scenario_test_dbs") ?? config("$c.scenarios")
             )->snapshots(config("$c.use_snapshots_when_reusing_db"), config("$c.use_snapshots_when_not_reusing_db"))
             ->forceRebuild(false)->mysqlSettings(config("$c.database.mysql.executables.mysql"), config("$c.database.mysql.executables.mysqldump"))->postgresSettings(config("$c.database.pgsql.executables.psql"), config("$c.database.pgsql.executables.pg_dump"))->staleGraceSeconds(config("$c.stale_grace_seconds", Settings::DEFAULT_STALE_GRACE_SECONDS));
-=======
-                // accept the deprecated config('...scenario_test_dbs') setting
-                config("$c.scenario_test_dbs") ?? config("$c.scenarios"),
-            )
-            ->snapshots(
-                config("$c.use_snapshots_when_reusing_db"),
-                config("$c.use_snapshots_when_not_reusing_db"),
-            )
-            ->forceRebuild(false)
-            ->mysqlSettings(
-                config("$c.database.mysql.executables.mysql"),
-                config("$c.database.mysql.executables.mysqldump"),
-            )
-            ->postgresSettings(
-                config("$c.database.pgsql.executables.psql"),
-                config("$c.database.pgsql.executables.pg_dump"),
-            )
-            ->staleGraceSeconds(
-                config("$c.stale_grace_seconds", Settings::DEFAULT_STALE_GRACE_SECONDS),
-            );
->>>>>>> 8501b8dc
     }
 
     /**
