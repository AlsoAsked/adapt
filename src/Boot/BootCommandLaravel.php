--- conflicted
+++ resolved
@@ -32,7 +32,7 @@
      * @return static
      * @throws AdaptConfigException When the storage directory cannot be created.
      */
-    public function ensureStorageDirExists(): self
+    public function ensureStorageDirExists()
     {
         StorageDir::ensureStorageDirExists($this->storageDir(), new Filesystem(), $this->newLog());
         return $this;
@@ -52,11 +52,7 @@
         $pickDriverClosure = function (string $connection) {
             return config("database.connections.$connection.driver", 'unknown');
         };
-<<<<<<< HEAD
-=======
         StorageDir::ensureStorageDirExists($config->storageDir, $di->filesystem, $di->log);
-
->>>>>>> 3e050177
         $testName = '';
         return new DatabaseBuilder('laravel', $testName, $di, $config, new Hasher($di, $config), $pickDriverClosure);
     }
@@ -69,20 +65,8 @@
      */
     private function defaultDI(string $connection): DIContainer
     {
-<<<<<<< HEAD
         return (new DIContainer())->artisan(new LaravelArtisan())->config(new LaravelConfig())->db((new LaravelDB())->useConnection($connection))->dbTransactionClosure(function () {
-        })->log(new LaravelLog(false, false))->exec(new Exec())->filesystem(new Filesystem());
-=======
-        return (new DIContainer())
-            ->artisan(new LaravelArtisan())
-            ->config(new LaravelConfig())
-            ->db((new LaravelDB())->useConnection($connection))
-            ->dbTransactionClosure(function () {
-            })
-            ->log($this->newLog())
-            ->exec(new Exec())
-            ->filesystem(new Filesystem());
->>>>>>> 3e050177
+        })->log($this->newLog())->exec(new Exec())->filesystem(new Filesystem());
     }
 
     /**
@@ -104,43 +88,7 @@
     private function newConfigDTO(string $connection): configDTO
     {
         $c = Settings::LARAVEL_CONFIG_NAME;
-<<<<<<< HEAD
-        return (new ConfigDTO())->projectName(config("$c.project_name"))->connection($connection)->database(config("database.connections.$connection.database"))->storageDir(rtrim(config("$c.storage_dir"), '\\/'))->snapshotPrefix('snapshot.')->databasePrefix('test_')->hashPaths($this->checkLaravelHashPaths(config("$c.look_for_changes_in")))->buildSettings(config("$c.pre_migration_imports"), config("$c.migrations"), config("$c.seeders"), false)->cacheTools(config("$c.reuse_test_dbs"), config("$c.scenario_test_dbs"))->snapshots(config("$c.use_snapshots_when_reusing_db"), config("$c.use_snapshots_when_not_reusing_db"))->mysqlSettings(config("$c.database.mysql.executables.mysql"), config("$c.database.mysql.executables.mysqldump"))->postgresSettings(config("$c.database.pgsql.executables.psql"), config("$c.database.pgsql.executables.pg_dump"))->invalidationGraceSeconds(config("$c.invalidation_grace_seconds") ?? Settings::DEFAULT_INVALIDATION_GRACE_SECONDS);
-=======
-        return (new ConfigDTO())
-            ->projectName(config("$c.project_name"))
-            ->connection($connection)
-            ->database(config("database.connections.$connection.database"))
-            ->storageDir($this->storageDir())
-            ->snapshotPrefix('snapshot.')
-            ->databasePrefix('test_')
-            ->hashPaths($this->checkLaravelHashPaths(config("$c.look_for_changes_in")))
-            ->buildSettings(
-                config("$c.pre_migration_imports"),
-                config("$c.migrations"),
-                config("$c.seeders"),
-                false
-            )
-            ->cacheTools(
-                config("$c.reuse_test_dbs"),
-                config("$c.scenario_test_dbs")
-            )
-            ->snapshots(
-                config("$c.use_snapshots_when_reusing_db"),
-                config("$c.use_snapshots_when_not_reusing_db"),
-            )
-            ->mysqlSettings(
-                config("$c.database.mysql.executables.mysql"),
-                config("$c.database.mysql.executables.mysqldump")
-            )
-            ->postgresSettings(
-                config("$c.database.pgsql.executables.psql"),
-                config("$c.database.pgsql.executables.pg_dump")
-            )
-            ->invalidationGraceSeconds(
-                config("$c.invalidation_grace_seconds") ?? Settings::DEFAULT_INVALIDATION_GRACE_SECONDS
-            );
->>>>>>> 3e050177
+        return (new ConfigDTO())->projectName(config("$c.project_name"))->connection($connection)->database(config("database.connections.$connection.database"))->storageDir($this->storageDir())->snapshotPrefix('snapshot.')->databasePrefix('test_')->hashPaths($this->checkLaravelHashPaths(config("$c.look_for_changes_in")))->buildSettings(config("$c.pre_migration_imports"), config("$c.migrations"), config("$c.seeders"), false)->cacheTools(config("$c.reuse_test_dbs"), config("$c.scenario_test_dbs"))->snapshots(config("$c.use_snapshots_when_reusing_db"), config("$c.use_snapshots_when_not_reusing_db"))->mysqlSettings(config("$c.database.mysql.executables.mysql"), config("$c.database.mysql.executables.mysqldump"))->postgresSettings(config("$c.database.pgsql.executables.psql"), config("$c.database.pgsql.executables.pg_dump"))->invalidationGraceSeconds(config("$c.invalidation_grace_seconds") ?? Settings::DEFAULT_INVALIDATION_GRACE_SECONDS);
     }
 
     /**
