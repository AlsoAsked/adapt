<?php

namespace CodeDistortion\Adapt\DTO;

use CodeDistortion\Adapt\DTO\Traits\DTOBuildTrait;
use CodeDistortion\Adapt\Exceptions\AdaptRemoteShareException;
use CodeDistortion\Adapt\Support\Settings;

/**
 * Resolves default setting values when needed.
 */
class ConfigDTO
{
    use DTOBuildTrait;

    /**
     * The ConfigDTO version. An exception will be thrown when there's a mismatch between installations of Adapt.
     *
     * @var integer
     */
    public $dtoVersion;

<<<<<<< HEAD
    /** @var string The name of the current project. */
    public $projectName;
=======
    /** @var string|null The name of the current project. */
    public ?string $projectName;
>>>>>>> e21ad453

    /** @var string The name of the current test. */
    public $testName;


    /** @var string The database connection to prepare. */
    public $connection;

    /** @var boolean Whether the connection exists or not (it's ok to not exist locally when the building remotely). */
    public $connectionExists;

    /** @var string|null The database driver to use when building the database ("mysql", "sqlite" etc). */
    public $driver;

    /** @var string The name of the database before being altered. */
    public $origDatabase;

    /** @var string|null The name of the database to use. */
    public $database;

    /** @var string A database name modifier (e.g. Paratest adds a TEST_TOKEN env value to make the db unique). */
    public $databaseModifier = '';


    /** @var string The directory to store database snapshots in. */
    public $storageDir;

    /** @var string The prefix to add to snapshot filenames. */
    public $snapshotPrefix;

    /** @var string The prefix to add to database names. */
    public $databasePrefix;

    /** @var boolean Turn the usage of build-hashes on or off. */
    public $checkForSourceChanges;

    /** @var string[] The files and directories to look through. Changes to files will invalidate the snapshots. */
    public $hashPaths;

    /** @var string|null The build-hash if it has already been calculated - passed to remote Adapt installations. */
    public $preCalculatedBuildHash;


    /** @var string[]|string[][] The files to import before the migrations are run. */
    public $preMigrationImports;

    /** @var boolean|string Should the migrations be run? / migrations location - if not, the db will be empty. */
    public $migrations;

    /** @var string[] The seeders to run after migrating - will only be run if migrations were run. */
    public $seeders;

    /** @var string|null The remote Adapt installation to send "build" requests to. */
    public $remoteBuildUrl;

    /** @var boolean Is a browser test being run? If so, this will turn off transaction re-use. */
    public $isBrowserTest;

    /** @var boolean Is this process building a db locally for another remote Adapt installation?. */
    public $isRemoteBuild;

<<<<<<< HEAD
    /** @var boolean Whether the database is transactionable or not - a record of the setting based on the driver. */
    public $dbIsTransactionable;

    /** @var boolean Whether the database is journalable or not - a record of the setting based on the driver. */
    public $dbIsJournalable;

    /** @var boolean Whether the database is verifiable or not - a record of the setting based on the driver. */
    public $dbIsVerifiable;

=======
>>>>>>> e21ad453
    /**
     * The session driver being used - will throw and exception when the remote version is different to
     * $remoteCallerSessionDriver.
     *
     * @var string
     */
    public $sessionDriver;

    /** @var string|null The session driver being used in the caller Adapt installation. */
    public $remoteCallerSessionDriver;



    /** @var boolean Whether the db supports re-use or not - a record of the setting based on the driver. */
    public bool $dbSupportsReUse;

    /** @var boolean Whether the db supports snapshots or not - a record of the setting based on the driver. */
    public bool $dbSupportsSnapshots;

    /** @var boolean Whether the db supports scenarios or not - a record of the setting based on the driver. */
    public bool $dbSupportsScenarios;

    /** @var boolean Whether the db supports transactions or not - a record of the setting based on the driver. */
    public bool $dbSupportsTransactions;

    /** @var boolean Whether the db supports journaling or not - a record of the setting based on the driver. */
    public bool $dbSupportsJournaling;

    /** @var boolean Whether the db supports verification or not - a record of the setting based on the driver. */
    public bool $dbSupportsVerification;


    /** @var boolean When turned on, databases will be reused using a transaction instead of rebuilding them. */
    public $reuseTransaction;

    /** @var boolean When turned on, databases will be reused using journaling instead of rebuilding them. */
    public $reuseJournal;

    /** @var boolean When turned on, the database structure and content will be checked after each test. */
    public $verifyDatabase;

    /** @var boolean When turned on, dbs will be created for each scenario (based on migrations and seeders etc). */
    public $scenarioTestDBs;

    /** @var string|boolean Enable snapshots, and specify when to take them - when reusing the database. */
    public $useSnapshotsWhenReusingDB;

    /** @var string|boolean Enable snapshots, and specify when to take them - when NOT reusing the database. */
    public $useSnapshotsWhenNotReusingDB;

    /** @var boolean When turned on, the database will be rebuilt instead of allowing it to be reused. */
    public $forceRebuild;




    /** @var string The path to the "mysql" executable. */
    public $mysqlExecutablePath;

    /** @var string The path to the "mysqldump" executable. */
    public $mysqldumpExecutablePath;

    /** @var string The path to the "psql" executable. */
    public $psqlExecutablePath;

    /** @var string The path to the "pg_dump" executable. */
    public $pgDumpExecutablePath;


    /** @var integer The number of seconds grace-period before stale databases and snapshots are to be deleted. */
    public $staleGraceSeconds = 0;



    /**
     * Constructor.
     */
    public function __construct()
    {
        $this->dtoVersion(Settings::CONFIG_DTO_VERSION);
    }



    /**
     * Set the ConfigDTO version.
     *
     * @param integer $dtoVersion The ConfigDTO version.
     * @return static
     */
    public function dtoVersion($dtoVersion): self
    {
        $this->dtoVersion = $dtoVersion;
        return $this;
    }

    /**
     * Set the project-name.
     *
     * @param string|null $projectName The name of this project.
     * @return static
     */
<<<<<<< HEAD
    public function projectName($projectName): self
=======
    public function projectName(?string $projectName): self
>>>>>>> e21ad453
    {
        $this->projectName = $projectName;
        return $this;
    }

    /**
     * Set the current test-name.
     *
     * @param string $testName The name of the current test.
     * @return static
     */
    public function testName($testName): self
    {
        $this->testName = $testName;
        return $this;
    }


    /**
     * Set the connection to prepare.
     *
     * @param string $connection The database connection to prepare.
     * @return static
     */
    public function connection($connection): self
    {
        $this->connection = $connection;
        return $this;
    }

    /**
     * Set the connectionExists value.
     *
     * @param boolean $connectionExists Whether the connection exists or not (it's ok to not exist locally when the
     *                                  building remotely).
     * @return static
     */
    public function connectionExists($connectionExists): self
    {
        $this->connectionExists = $connectionExists;
        return $this;
    }

    /**
     * Set the database driver to use when building the database ("mysql", "sqlite" etc).
     *
     * @param string $driver The database driver to use.
     * @return static
     */
    public function driver($driver): self
    {
        $this->driver = $driver;
        return $this;
    }

    /**
     * Set the name of the database before being altered.
     *
     * @param string $origDatabase The name of the original database.
     * @return static
     */
    public function origDatabase($origDatabase): self
    {
        $this->origDatabase = $origDatabase;
        return $this;
    }

    /**
     * Set the database to use.
     *
     * @param string|null $database The name of the database to use.
     * @return static
     */
    public function database($database): self
    {
        $this->database = $database;
        return $this;
    }

    /**
     * Set the database-modifier to use (e.g. Paratest adds a TEST_TOKEN env value to make the db unique).
     *
     * @param string $databaseModifier The modifier to use.
     * @return static
     */
    public function databaseModifier($databaseModifier): self
    {
        $this->databaseModifier = $databaseModifier;
        return $this;
    }

    /**
     * Set the directory to store database snapshots in.
     *
     * @param string $storageDir The storage directory to use.
     * @return static
     */
    public function storageDir($storageDir): self
    {
        $this->storageDir = $storageDir;
        return $this;
    }

    /**
     * Set the prefix to add to snapshot filenames.
     *
     * @param string $snapshotPrefix The prefix to use.
     * @return static
     */
    public function snapshotPrefix($snapshotPrefix): self
    {
        $this->snapshotPrefix = $snapshotPrefix;
        return $this;
    }

    /**
     * Set the prefix to add to database names.
     *
     * @param string $databasePrefix The prefix to use.
     * @return static
     */
    public function databasePrefix($databasePrefix): self
    {
        $this->databasePrefix = $databasePrefix;
        return $this;
    }

    /**
     * Turn the usage of build-hashes on or off.
     *
     * @param boolean $checkForSourceChanges Whether build-hashes should be calculated or not.
     * @return static
     */
    public function checkForSourceChanges($checkForSourceChanges): self
    {
        $this->checkForSourceChanges = $checkForSourceChanges;
        return $this;
    }

    /**
     * Set the list of directories that can invalidate test-databases and snapshots.
     *
     * @param string[] $hashPaths The files and directories to look through.
     * @return static
     */
    public function hashPaths($hashPaths): self
    {
        $this->hashPaths = $hashPaths;
        return $this;
    }

    /**
     * Set the pre-calculated build-hash - passed to remote Adapt installations.
     *
     * @param string|null $preCalculatedBuildHash The pre-calculated build-hash.
     * @return static
     */
    public function preCalculatedBuildHash($preCalculatedBuildHash): self
    {
        $this->preCalculatedBuildHash = $preCalculatedBuildHash;
        return $this;
    }



    /**
     * Set the details that affect what is being built (i.e. the database-scenario).
     *
     * @param string[]|string[][] $preMigrationImports       The files to import before the migrations are run.
     * @param boolean|string      $migrations                Should the migrations be run? / the path of the migrations
     *                                                       to run.
     * @param string[]            $seeders                   The seeders to run after migrating.
     * @param string|null         $remoteBuildUrl            The remote Adapt installation to send "build" requests to.
     * @param boolean             $isBrowserTest             Is a browser test running?.
     * @param boolean             $isRemoteBuild             Is this process building a db for another Adapt
     *                                                       installation?.
     * @param string              $sessionDriver             The session driver being used.
     * @param string|null         $remoteCallerSessionDriver The session driver being used in the caller Adapt
     *                                                       installation.
     * @return static
     */
    public function buildSettings(
        $preMigrationImports,
        $migrations,
        $seeders,
        $remoteBuildUrl,
        $isBrowserTest,
        $isRemoteBuild,
        $sessionDriver,
        $remoteCallerSessionDriver
    ): self {

        $this->preMigrationImports = $preMigrationImports;
        $this->migrations = $migrations;
        $this->seeders = $seeders;
        $this->remoteBuildUrl = $remoteBuildUrl;
        $this->isBrowserTest = $isBrowserTest;
        $this->isRemoteBuild = $isRemoteBuild;
        $this->sessionDriver = $sessionDriver;
        $this->remoteCallerSessionDriver = $remoteCallerSessionDriver;
        return $this;
    }

    /**
     * Specify the database dump files to import before migrations run.
     *
     * @param string[]|string[][] $preMigrationImports The database dump files to import, one per database type.
     * @return static
     */
    public function preMigrationImports($preMigrationImports): self
    {
        $this->preMigrationImports = $preMigrationImports;
        return $this;
    }

    /**
     * Turn migrations on or off, or specify the location of the migrations to run.
     *
     * @param boolean|string $migrations Should the migrations be run? / the path of the migrations to run.
     * @return static
     */
    public function migrations($migrations): self
    {
        $this->migrations = false;
        if ((is_string($migrations) && (mb_strlen($migrations))) || (is_bool($migrations))) {
            $this->migrations = $migrations;
        }
        return $this;
    }

    /**
     * Specify the seeders to run.
     *
     * @param string[] $seeders The seeders to run after migrating.
     * @return static
     */
    public function seeders($seeders): self
    {
        $this->seeders = $seeders;
        return $this;
    }

    /**
     * Specify the url to send "remote-build" requests to.
     *
     * @param string|null $remoteBuildUrl The remote Adapt installation to send "build" requests to.
     * @return static
     */
    public function remoteBuildUrl($remoteBuildUrl): self
    {
        $this->remoteBuildUrl = $remoteBuildUrl;
        return $this;
    }

    /**
     * Turn the is-browser-test setting on or off.
     *
     * @param boolean $isBrowserTest Is this test a browser-test?.
     * @return static
     */
    public function isBrowserTest($isBrowserTest): self
    {
        $this->isBrowserTest = $isBrowserTest;
        return $this;
    }

    /**
     * Turn the is-remote-build setting on or off.
     *
     * @param boolean $isRemoteBuild Is this process building a db for another Adapt installation?.
     * @return static
     */
    public function isRemoteBuild($isRemoteBuild): self
    {
        $this->isRemoteBuild = $isRemoteBuild;
        return $this;
    }

    /**
     * Set the session-driver.
     *
     * @param string $sessionDriver The session driver being used.
     * @return static
     */
<<<<<<< HEAD
    public function dbIsTransactionable($dbIsTransactionable): self
=======
    public function sessionDriver(string $sessionDriver): self
>>>>>>> e21ad453
    {
        $this->sessionDriver = $sessionDriver;
        return $this;
    }

    /**
     * Set the caller Adapt session-driver.
     *
     * @param string|null $remoteCallerSessionDriver The session driver being used.
     * @return static
     */
<<<<<<< HEAD
    public function dbIsJournalable($dbIsJournalable): self
=======
    public function remoteCallerSessionDriver(?string $remoteCallerSessionDriver): self
>>>>>>> e21ad453
    {
        $this->remoteCallerSessionDriver = $remoteCallerSessionDriver;
        return $this;
    }



    /**
     * Turn the db-supports-re-use setting on or off - a record of the setting based on the driver.
     *
     * @param boolean $dbSupportsReUse        Whether the database supports scenarios or not.
     * @param boolean $dbSupportsSnapshots    Whether the database supports snapshots or not.
     * @param boolean $dbSupportsScenarios    Whether the database supports scenarios or not.
     * @param boolean $dbSupportsTransactions Whether the database supports transactions or not.
     * @param boolean $dbSupportsJournaling   Whether the database supports journaling or not.
     * @param boolean $dbSupportsVerification Whether the database supports verification or not.
     * @return static
     */
<<<<<<< HEAD
    public function dbIsVerifiable($dbIsVerifiable): self
=======
    public function dbAdapterSupport(
        bool $dbSupportsReUse,
        bool $dbSupportsSnapshots,
        bool $dbSupportsScenarios,
        bool $dbSupportsTransactions,
        bool $dbSupportsJournaling,
        bool $dbSupportsVerification
    ): self {

        $this->dbSupportsReUse = $dbSupportsReUse;
        $this->dbSupportsSnapshots = $dbSupportsSnapshots;
        $this->dbSupportsScenarios = $dbSupportsScenarios;
        $this->dbSupportsTransactions = $dbSupportsTransactions;
        $this->dbSupportsJournaling = $dbSupportsJournaling;
        $this->dbSupportsVerification = $dbSupportsVerification;
        return $this;
    }

    /**
     * Turn the db-supports-re-use setting on or off - a record of the setting based on the driver.
     *
     * @param boolean $dbSupportsReUse Whether the database supports scenarios or not.
     * @return static
     */
    public function dbSupportsReUse(bool $dbSupportsReUse): self
>>>>>>> e21ad453
    {
        $this->dbSupportsReUse = $dbSupportsReUse;
        return $this;
    }

    /**
     * Turn the db-supports-snapshots setting on or off - a record of the setting based on the driver.
     *
     * @param boolean $dbSupportsSnapshots Whether the database supports snapshots or not.
     * @return static
     */
<<<<<<< HEAD
    public function sessionDriver($sessionDriver): self
=======
    public function dbSupportsSnapshots(bool $dbSupportsSnapshots): self
>>>>>>> e21ad453
    {
        $this->dbSupportsSnapshots = $dbSupportsSnapshots;
        return $this;
    }

    /**
     * Turn the db-supports-scenarios setting on or off - a record of the setting based on the driver.
     *
     * @param boolean $dbSupportsScenarios Whether the database supports scenarios or not.
     * @return static
     */
<<<<<<< HEAD
    public function remoteCallerSessionDriver($remoteCallerSessionDriver): self
=======
    public function dbSupportsScenarios(bool $dbSupportsScenarios): self
>>>>>>> e21ad453
    {
        $this->dbSupportsScenarios = $dbSupportsScenarios;
        return $this;
    }

    /**
     * Turn the db-supports-transactions setting on or off - a record of the setting based on the driver.
     *
     * @param boolean $dbSupportsTransactions Whether the database supports transactions or not.
     * @return static
     */
    public function dbSupportsTransactions(bool $dbSupportsTransactions): self
    {
        $this->dbSupportsTransactions = $dbSupportsTransactions;
        return $this;
    }

    /**
     * Turn the db-supports-journaling setting on or off - a record of the setting based on the driver.
     *
     * @param boolean $dbSupportsJournaling Whether the database supports journaling or not.
     * @return static
     */
    public function dbSupportsJournaling(bool $dbSupportsJournaling): self
    {
        $this->dbSupportsJournaling = $dbSupportsJournaling;
        return $this;
    }

    /**
     * Turn the db-supports-verification setting on or off - a record of the setting based on the driver.
     *
     * @param boolean $dbSupportsVerification Whether the database supports verification or not.
     * @return static
     */
    public function dbSupportsVerification(bool $dbSupportsVerification): self
    {
        $this->dbSupportsVerification = $dbSupportsVerification;
        return $this;
    }



    /**
     * Set the types of cache to use.
     *
     * @param boolean $reuseTransaction Reuse databases with a transaction?.
     * @param boolean $reuseJournal     Reuse databases with a journal?.
     * @param boolean $verifyDatabase   Perform a check of the db structure and content after each test?.
     * @param boolean $scenarioTestDBs  Create databases as needed for the database-scenario?.
     * @return static
     */
    public function cacheTools(
        $reuseTransaction,
        $reuseJournal,
        $verifyDatabase,
        $scenarioTestDBs
    ): self {
        $this->reuseTransaction = $reuseTransaction;
        $this->reuseJournal = $reuseJournal;
        $this->verifyDatabase = $verifyDatabase;
        $this->scenarioTestDBs = $scenarioTestDBs;
        return $this;
    }

    /**
     * Turn the reuse-transaction setting on or off.
     *
     * @param boolean $reuseTransaction Reuse databases with a transactions?.
     * @return static
     */
    public function reuseTransaction($reuseTransaction): self
    {
        $this->reuseTransaction = $reuseTransaction;
        return $this;
    }

    /**
     * Turn the reuse-journal setting on or off.
     *
     * @param boolean $reuseJournal Reuse databases with a journal?.
     * @return static
     */
    public function reuseJournal($reuseJournal): self
    {
        $this->reuseJournal = $reuseJournal;
        return $this;
    }

    /**
     * Turn the verify-database setting on (or off).
     *
     * @param boolean $verifyDatabase Perform a check of the db structure and content after each test?.
     * @return static
     */
    public function verifyDatabase($verifyDatabase): self
    {
        $this->verifyDatabase = $verifyDatabase;
        return $this;
    }

    /**
     * Turn the scenario-test-dbs setting on or off.
     *
     * @param boolean $scenarioTestDBs Create databases as needed for the database-scenario?.
     * @return static
     */
    public function scenarioTestDBs($scenarioTestDBs): self
    {
        $this->scenarioTestDBs = $scenarioTestDBs;
        return $this;
    }

    /**
     * Set the snapshot settings.
     *
     * @param string|boolean $useSnapshotsWhenReusingDB    Take and import snapshots when reusing databases?
     *                                                     false, 'afterMigrations', 'afterSeeders', 'both'.
     * @param string|boolean $useSnapshotsWhenNotReusingDB Take and import snapshots when NOT reusing databases?
     *                                                     false, 'afterMigrations', 'afterSeeders', 'both'.
     * @return static
     */
    public function snapshots(
        $useSnapshotsWhenReusingDB,
        $useSnapshotsWhenNotReusingDB
    ): self {
        $this->useSnapshotsWhenReusingDB = $useSnapshotsWhenReusingDB;
        $this->useSnapshotsWhenNotReusingDB = $useSnapshotsWhenNotReusingDB;
        return $this;
    }

    /**
     * Turn the force-rebuild setting on or off.
     *
     * @param boolean $forceRebuild Force the database to be rebuilt (or not).
     * @return static
     */
    public function forceRebuild($forceRebuild): self
    {
        $this->forceRebuild = $forceRebuild;
        return $this;
    }

    /**
     * Set the mysql specific details.
     *
     * @param string $mysqlExecutablePath     The path to the "mysql" executable.
     * @param string $mysqldumpExecutablePath The path to the "mysqldump" executable.
     * @return static
     */
    public function mysqlSettings(
        $mysqlExecutablePath,
        $mysqldumpExecutablePath
    ): self {
        $this->mysqlExecutablePath = $mysqlExecutablePath;
        $this->mysqldumpExecutablePath = $mysqldumpExecutablePath;
        return $this;
    }

    /**
     * Set the postgres specific details.
     *
     * @param string $psqlExecutablePath   The path to the "psql" executable.
     * @param string $pgDumpExecutablePath The path to the "pg_dump" executable.
     * @return static
     */
    public function postgresSettings(
        $psqlExecutablePath,
        $pgDumpExecutablePath
    ): self {
        $this->psqlExecutablePath = $psqlExecutablePath;
        $this->pgDumpExecutablePath = $pgDumpExecutablePath;
        return $this;
    }



    /**
     * Set the number of seconds grace-period before stale databases and snapshots are to be deleted.
     *
     * @param integer $staleGraceSeconds The number of seconds.
     * @return static
     */
    public function staleGraceSeconds($staleGraceSeconds): self
    {
        $this->staleGraceSeconds = $staleGraceSeconds;
        return $this;
    }





    /**
     * Determine the seeders that need to be used.
     *
     * @return string[]
     */
    public function pickSeedersToInclude(): array
    {
        return $this->migrations ? $this->seeders : [];
    }

    /**
     * Pick the database dumps to import before the migrations run.
     *
     * @return string[]
     */
    public function pickPreMigrationImports(): array
    {
        $preMigrationImports = $this->preMigrationImports;
        $driver = $this->driver;

        $usePaths = [];
        if (isset($preMigrationImports[$driver])) {

            $paths = $preMigrationImports[$driver];
            $paths = is_string($paths) ? [$paths] : $paths;

            if (is_array($paths)) {
                foreach ($paths as $path) {
                    if (mb_strlen($path)) {
                        $usePaths[] = $path;
                    }
                }
            }
        }
        return $usePaths;
    }





    /**
     * Check if initialisation is possible.
     *
     * @return boolean
     */
    public function shouldInitialise(): bool
    {
        return $this->connectionExists;
    }

    /**
     * When building remotely & running browser tests, make sure the remote session.driver matches the local one.
     *
     * @return void
     * @throws AdaptRemoteShareException When building remotely, is a browser test, and session.drivers don't match.
     */
    public function ensureThatSessionDriversMatch()
    {
        if (!$this->isRemoteBuild) {
            return;
        }

        if (!$this->isBrowserTest) {
            return;
        }

        if ($this->sessionDriver == $this->remoteCallerSessionDriver) {
            return;
        }

        throw AdaptRemoteShareException::sessionDriverMismatch(
            $this->sessionDriver,
            (string) $this->remoteCallerSessionDriver
        );
    }

    /**
     * Resolve whether database re-use is allowed.
     *
     * @return boolean
     */
    public function reusingDB(): bool
    {
        return $this->shouldUseTransaction() || $this->shouldUseJournal();
    }



    /**
     * Resolve whether transactions shall be used.
     *
     * @return boolean
     */
    public function shouldUseTransaction(): bool
    {
        return $this->canUseTransactions();
    }

    /**
     * Resolve whether journaling shall be used.
     *
     * @return boolean
     */
    public function shouldUseJournal(): bool
    {
        // transactions are better so use them if they're enabled
        return $this->canUseJournaling() && !$this->canUseTransactions();
    }



    /**
     * Resolve whether transactions can be used for database re-use.
     *
     * @return boolean
     */
    public function canUseTransactions(): bool
    {
        if (!$this->connectionExists) {
            return false;
        }
        if (!$this->dbSupportsReUse) {
            return false;
        }
        if ($this->isBrowserTest) {
            return false;
        }
        if (!$this->dbSupportsTransactions) {
            return false;
        }
        return $this->reuseTransaction;
    }

    /**
     * Resolve whether journaling can be used for database re-use.
     *
     * @return boolean
     */
    public function canUseJournaling(): bool
    {
        if (!$this->connectionExists) {
            return false;
        }
        if (!$this->dbSupportsReUse) {
            return false;
        }
        if (!$this->dbSupportsJournaling) {
            return false;
        }
        return $this->reuseJournal;
    }



    /**
     * Resolve whether the database should be verified (in some way) or not.
     *
     * @return boolean
     */
    public function shouldVerifyDatabase(): bool
    {
        return $this->shouldVerifyStructure() || $this->shouldVerifyData();
    }

    /**
     * Resolve whether the database structure should be verified or not.
     *
     * @return boolean
     */
    public function shouldVerifyStructure(): bool
    {
        if (!$this->dbSupportsVerification) {
            return false;
        }

        return $this->verifyDatabase; // this setting is applied to both structure and content checking
    }

    /**
     * Resolve whether the database content should be verified or not.
     *
     * @return boolean
     */
    public function shouldVerifyData(): bool
    {
        if (!$this->dbSupportsVerification) {
            return false;
        }

        return $this->verifyDatabase; // this setting is applied to both structure and content checking
    }



    /**
     * Resolve whether scenarioTestDBs is to be used.
     *
     * @return boolean
     */
    public function usingScenarioTestDBs(): bool
    {
        return $this->dbSupportsScenarios && $this->scenarioTestDBs;
    }

    /**
     * Check if the database should be built remotely (instead of locally).
     *
     * @return boolean
     */
    public function shouldBuildRemotely(): bool
    {
        return mb_strlen((string) $this->remoteBuildUrl) > 0;
    }

    /**
     * Resolve whether seeding is allowed.
     *
     * @return boolean
     */
    public function seedingIsAllowed(): bool
    {
        return $this->migrations !== false;
    }

    /**
     * Resolve whether snapshots are enabled or not.
     *
     * @return boolean
     */
    public function snapshotsAreEnabled(): bool
    {
        return !is_null($this->snapshotType());
    }

    /**
     * Check which type of snapshots are bing used.
     *
     * @return string|null
     */
    public function snapshotType()
    {
        $snapshotType = $this->reusingDB()
            ? $this->useSnapshotsWhenReusingDB
            : $this->useSnapshotsWhenNotReusingDB;

        return in_array($snapshotType, ['afterMigrations', 'afterSeeders', 'both'], true)
            ? $snapshotType
            : null;
    }

    /**
     * Derive if a snapshot should be taken after the migrations have been run.
     *
     * @return boolean
     */
    public function shouldTakeSnapshotAfterMigrations(): bool
    {
        if (!$this->snapshotsAreEnabled()) {
            return false;
        }

        if ($this->migrations === false) {
            return false;
        }

        // take into consideration when there are no seeders to run, but a snapshot should be taken after seeders
        return count($this->pickSeedersToInclude())
            ? in_array($this->snapshotType(), ['afterMigrations', 'both'], true)
            : in_array($this->snapshotType(), ['afterMigrations', 'afterSeeders', 'both'], true);
    }

    /**
     * Derive if a snapshot should be taken after the seeders have been run.
     *
     * @return boolean
     */
    public function shouldTakeSnapshotAfterSeeders(): bool
    {
        if (!$this->snapshotsAreEnabled()) {
            return false;
        }

        if ($this->migrations === false) {
            return false;
        }

        if (!$this->seedingIsAllowed()) {
            return false;
        }

        // if there are no seeders, the snapshot will be the same as after migrations
        // so this situation is included in shouldTakeSnapshotAfterMigrations(..) above
        if (!count($this->pickSeedersToInclude())) {
            return false;
        }

        return in_array($this->snapshotType(), ['afterSeeders', 'both'], true);
    }





    /**
     * Build a new ConfigDTO from the data given in a request to build the database remotely.
     *
     * @param string $payload The raw ConfigDTO data from the request.
<<<<<<< HEAD
     * @return $this|null
     * @throws AdaptRemoteShareException When the version doesn't match.
=======
     * @return self|null
     * @throws AdaptRemoteShareException When the payload couldn't be interpreted or the version doesn't match.
>>>>>>> e21ad453
     */
    public static function buildFromPayload($payload)
    {
        if (!mb_strlen($payload)) {
            return null;
        }

        $values = json_decode($payload, true);
        if (!is_array($values)) {
            throw AdaptRemoteShareException::couldNotReadConfigDTO();
        }

        $configDTO = static::buildFromArray($values);

        if ($configDTO->dtoVersion != Settings::CONFIG_DTO_VERSION) {
            throw AdaptRemoteShareException::versionMismatch();
        }

        return $configDTO;
    }

    /**
     * Build the value to send in requests.
     *
     * @return string
     */
    public function buildPayload(): string
    {
        return (string) json_encode(get_object_vars($this));
    }
}<|MERGE_RESOLUTION|>--- conflicted
+++ resolved
@@ -20,13 +20,8 @@
      */
     public $dtoVersion;
 
-<<<<<<< HEAD
-    /** @var string The name of the current project. */
+    /** @var string|null The name of the current project. */
     public $projectName;
-=======
-    /** @var string|null The name of the current project. */
-    public ?string $projectName;
->>>>>>> e21ad453
 
     /** @var string The name of the current test. */
     public $testName;
@@ -88,18 +83,6 @@
     /** @var boolean Is this process building a db locally for another remote Adapt installation?. */
     public $isRemoteBuild;
 
-<<<<<<< HEAD
-    /** @var boolean Whether the database is transactionable or not - a record of the setting based on the driver. */
-    public $dbIsTransactionable;
-
-    /** @var boolean Whether the database is journalable or not - a record of the setting based on the driver. */
-    public $dbIsJournalable;
-
-    /** @var boolean Whether the database is verifiable or not - a record of the setting based on the driver. */
-    public $dbIsVerifiable;
-
-=======
->>>>>>> e21ad453
     /**
      * The session driver being used - will throw and exception when the remote version is different to
      * $remoteCallerSessionDriver.
@@ -114,22 +97,22 @@
 
 
     /** @var boolean Whether the db supports re-use or not - a record of the setting based on the driver. */
-    public bool $dbSupportsReUse;
+    public $dbSupportsReUse;
 
     /** @var boolean Whether the db supports snapshots or not - a record of the setting based on the driver. */
-    public bool $dbSupportsSnapshots;
+    public $dbSupportsSnapshots;
 
     /** @var boolean Whether the db supports scenarios or not - a record of the setting based on the driver. */
-    public bool $dbSupportsScenarios;
+    public $dbSupportsScenarios;
 
     /** @var boolean Whether the db supports transactions or not - a record of the setting based on the driver. */
-    public bool $dbSupportsTransactions;
+    public $dbSupportsTransactions;
 
     /** @var boolean Whether the db supports journaling or not - a record of the setting based on the driver. */
-    public bool $dbSupportsJournaling;
+    public $dbSupportsJournaling;
 
     /** @var boolean Whether the db supports verification or not - a record of the setting based on the driver. */
-    public bool $dbSupportsVerification;
+    public $dbSupportsVerification;
 
 
     /** @var boolean When turned on, databases will be reused using a transaction instead of rebuilding them. */
@@ -202,11 +185,7 @@
      * @param string|null $projectName The name of this project.
      * @return static
      */
-<<<<<<< HEAD
     public function projectName($projectName): self
-=======
-    public function projectName(?string $projectName): self
->>>>>>> e21ad453
     {
         $this->projectName = $projectName;
         return $this;
@@ -491,11 +470,7 @@
      * @param string $sessionDriver The session driver being used.
      * @return static
      */
-<<<<<<< HEAD
-    public function dbIsTransactionable($dbIsTransactionable): self
-=======
-    public function sessionDriver(string $sessionDriver): self
->>>>>>> e21ad453
+    public function sessionDriver($sessionDriver): self
     {
         $this->sessionDriver = $sessionDriver;
         return $this;
@@ -507,11 +482,7 @@
      * @param string|null $remoteCallerSessionDriver The session driver being used.
      * @return static
      */
-<<<<<<< HEAD
-    public function dbIsJournalable($dbIsJournalable): self
-=======
-    public function remoteCallerSessionDriver(?string $remoteCallerSessionDriver): self
->>>>>>> e21ad453
+    public function remoteCallerSessionDriver($remoteCallerSessionDriver): self
     {
         $this->remoteCallerSessionDriver = $remoteCallerSessionDriver;
         return $this;
@@ -530,16 +501,13 @@
      * @param boolean $dbSupportsVerification Whether the database supports verification or not.
      * @return static
      */
-<<<<<<< HEAD
-    public function dbIsVerifiable($dbIsVerifiable): self
-=======
     public function dbAdapterSupport(
-        bool $dbSupportsReUse,
-        bool $dbSupportsSnapshots,
-        bool $dbSupportsScenarios,
-        bool $dbSupportsTransactions,
-        bool $dbSupportsJournaling,
-        bool $dbSupportsVerification
+        $dbSupportsReUse,
+        $dbSupportsSnapshots,
+        $dbSupportsScenarios,
+        $dbSupportsTransactions,
+        $dbSupportsJournaling,
+        $dbSupportsVerification
     ): self {
 
         $this->dbSupportsReUse = $dbSupportsReUse;
@@ -557,8 +525,7 @@
      * @param boolean $dbSupportsReUse Whether the database supports scenarios or not.
      * @return static
      */
-    public function dbSupportsReUse(bool $dbSupportsReUse): self
->>>>>>> e21ad453
+    public function dbSupportsReUse($dbSupportsReUse): self
     {
         $this->dbSupportsReUse = $dbSupportsReUse;
         return $this;
@@ -570,11 +537,7 @@
      * @param boolean $dbSupportsSnapshots Whether the database supports snapshots or not.
      * @return static
      */
-<<<<<<< HEAD
-    public function sessionDriver($sessionDriver): self
-=======
-    public function dbSupportsSnapshots(bool $dbSupportsSnapshots): self
->>>>>>> e21ad453
+    public function dbSupportsSnapshots($dbSupportsSnapshots): self
     {
         $this->dbSupportsSnapshots = $dbSupportsSnapshots;
         return $this;
@@ -586,11 +549,7 @@
      * @param boolean $dbSupportsScenarios Whether the database supports scenarios or not.
      * @return static
      */
-<<<<<<< HEAD
-    public function remoteCallerSessionDriver($remoteCallerSessionDriver): self
-=======
-    public function dbSupportsScenarios(bool $dbSupportsScenarios): self
->>>>>>> e21ad453
+    public function dbSupportsScenarios($dbSupportsScenarios): self
     {
         $this->dbSupportsScenarios = $dbSupportsScenarios;
         return $this;
@@ -602,7 +561,7 @@
      * @param boolean $dbSupportsTransactions Whether the database supports transactions or not.
      * @return static
      */
-    public function dbSupportsTransactions(bool $dbSupportsTransactions): self
+    public function dbSupportsTransactions($dbSupportsTransactions): self
     {
         $this->dbSupportsTransactions = $dbSupportsTransactions;
         return $this;
@@ -614,7 +573,7 @@
      * @param boolean $dbSupportsJournaling Whether the database supports journaling or not.
      * @return static
      */
-    public function dbSupportsJournaling(bool $dbSupportsJournaling): self
+    public function dbSupportsJournaling($dbSupportsJournaling): self
     {
         $this->dbSupportsJournaling = $dbSupportsJournaling;
         return $this;
@@ -626,7 +585,7 @@
      * @param boolean $dbSupportsVerification Whether the database supports verification or not.
      * @return static
      */
-    public function dbSupportsVerification(bool $dbSupportsVerification): self
+    public function dbSupportsVerification($dbSupportsVerification): self
     {
         $this->dbSupportsVerification = $dbSupportsVerification;
         return $this;
@@ -1092,13 +1051,8 @@
      * Build a new ConfigDTO from the data given in a request to build the database remotely.
      *
      * @param string $payload The raw ConfigDTO data from the request.
-<<<<<<< HEAD
      * @return $this|null
-     * @throws AdaptRemoteShareException When the version doesn't match.
-=======
-     * @return self|null
      * @throws AdaptRemoteShareException When the payload couldn't be interpreted or the version doesn't match.
->>>>>>> e21ad453
      */
     public static function buildFromPayload($payload)
     {
