<?php

namespace CodeDistortion\Adapt\DTO;

/**
 * Resolves default setting values when needed.
 */
class ConfigDTO
{
    /** @var string The name of the current project. */
    public $projectName;

    /** @var string The name of the current test. */
    public string $testName;


    /** @var string The database connection to prepare. */
    public $connection;

    /** @var boolean Whether the connection exists or not (it's ok to not exist locally when the building remotely). */
    public bool $connectionExists;

    /** @var string|null The database driver to use when building the database ("mysql", "sqlite" etc). */
    public $driver;

    /** @var string|null The name of the database to use. */
    public $database;

<<<<<<< HEAD
    /** @var string A database name modifier (eg. Paratest adds a TEST_TOKEN env value to make the db unique). */
    public $databaseModifier = '';
=======
    /** @var string A database name modifier (e.g. Paratest adds a TEST_TOKEN env value to make the db unique). */
    public string $databaseModifier = '';
>>>>>>> 33549997


    /** @var string The directory to store database snapshots in. */
    public $storageDir;

    /** @var string The prefix to add to snapshot filenames. */
    public $snapshotPrefix;

    /** @var string The prefix to add to database names. */
    public $databasePrefix;

    /** @var string[] The files and directories to look through. Changes to files will invalidate the snapshots. */
    public $hashPaths;


    /** @var string[]|string[][] The files to import before the migrations are run. */
    public $preMigrationImports;

    /** @var boolean|string Should the migrations be run? / migrations location - if not, the db will be empty. */
    public $migrations;

    /** @var string[] The seeders to run after migrating - will only be run if migrations were run. */
    public $seeders;

    /** @var string|null The remote Adapt installation to send "build" requests to. */
    public ?string $remoteBuildUrl;

    /** @var boolean Is a browser test being run?. When true, this will turn off $reuseTestDBs and $scenarioTestDBs. */
    public $isBrowserTest;

    /** @var boolean Is this process building a db locally for another remote Adapt installation?. */
    public bool $isRemoteBuild;


    /** @var boolean When turned on, databases will be reused when possible instead of rebuilding them. */
    public $reuseTestDBs;

    /** @var boolean When turned on, databases will be created for each scenario (based on migrations and seeders etc). */
    public $scenarioTestDBs;

    /** @var string|boolean Enable snapshots, and specify when to take them - when reusing the database. */
    public $useSnapshotsWhenReusingDB;

    /** @var string|boolean Enable snapshots, and specify when to take them - when NOT reusing the database. */
    public $useSnapshotsWhenNotReusingDB;


    /** @var string The path to the "mysql" executable. */
    public $mysqlExecutablePath;

    /** @var string The path to the "mysqldump" executable. */
    public $mysqldumpExecutablePath;

    /** @var string The path to the "psql" executable. */
    public $psqlExecutablePath;

    /** @var string The path to the "pg_dump" executable. */
    public $pgDumpExecutablePath;


    /** @var integer The number of seconds grace-period before invalid databases and snapshots are to be deleted. */
    public $invalidationGraceSeconds = 0;


    /**
     * Set the project-name.
     *
     * @param string $projectName The name of this project.
     * @return static
     */
    public function projectName($projectName): self
    {
        $this->projectName = $projectName;
        return $this;
    }

    /**
     * Set the current test-name.
     *
     * @param string $testName The name of the current test.
     * @return static
     */
    public function testName(string $testName): self
    {
        $this->testName = $testName;
        return $this;
    }


    /**
     * Set the connection to prepare.
     *
     * @param string $connection The database connection to prepare.
     * @return static
     */
    public function connection($connection): self
    {
        $this->connection = $connection;
        return $this;
    }

    /**
     * Set the connectionExists value.
     *
     * @param boolean $connectionExists Whether the connection exists or not (it's ok to not exist locally when the
     *                                  building remotely).
     * @return static
     */
    public function connectionExists(bool $connectionExists): self
    {
        $this->connectionExists = $connectionExists;
        return $this;
    }

    /**
     * Set the database driver to use when building the database ("mysql", "sqlite" etc).
     *
     * @param string $driver The database driver to use.
     * @return static
     */
    public function driver($driver): self
    {
        $this->driver = $driver;
        return $this;
    }

    /**
     * Set the database to use.
     *
     * @param string|null $database The name of the database to use.
     * @return static
     */
<<<<<<< HEAD
    public function database($database): self
=======
    public function database(?string $database): self
>>>>>>> 33549997
    {
        $this->database = $database;
        return $this;
    }

    /**
     * Set the database-modifier to use (e.g. Paratest adds a TEST_TOKEN env value to make the db unique).
     *
     * @param string $databaseModifier The modifier to use.
     * @return static
     */
    public function databaseModifier($databaseModifier): self
    {
        $this->databaseModifier = $databaseModifier;
        return $this;
    }

    /**
     * Set the directory to store database snapshots in.
     *
     * @param string $storageDir The storage directory to use.
     * @return static
     */
    public function storageDir($storageDir): self
    {
        $this->storageDir = $storageDir;
        return $this;
    }

    /**
     * Set the prefix to add to snapshot filenames.
     *
     * @param string $snapshotPrefix The prefix to use.
     * @return static
     */
    public function snapshotPrefix($snapshotPrefix): self
    {
        $this->snapshotPrefix = $snapshotPrefix;
        return $this;
    }

    /**
     * Set the prefix to add to database names.
     *
     * @param string $databasePrefix The prefix to use.
     * @return static
     */
    public function databasePrefix($databasePrefix): self
    {
        $this->databasePrefix = $databasePrefix;
        return $this;
    }

    /**
     * Set the list of directories that can invalidate test-databases and snapshots.
     *
     * @param string[] $hashPaths The files and directories to look through.
     * @return static
     */
    public function hashPaths($hashPaths): self
    {
        $this->hashPaths = $hashPaths;
        return $this;
    }

    /**
     * Set the details that affect what is being built (i.e. the database-scenario).
     *
     * @param string[]|string[][] $preMigrationImports The files to import before the migrations are run.
     * @param boolean|string      $migrations          Should the migrations be run? / the path of the migrations to
     *                                                 run.
     * @param string[]            $seeders             The seeders to run after migrating.
     * @param string|null         $remoteBuildUrl      The remote Adapt installation to send "build" requests to.
     * @param boolean             $isBrowserTest       Is a browser test running?.
     * @param boolean             $isRemoteBuild       Is this process building a db for another Adapt installation?.
     * @return static
     */
    public function buildSettings(
        $preMigrationImports,
        $migrations,
<<<<<<< HEAD
        $seeders,
        $isBrowserTest
=======
        array $seeders,
        ?string $remoteBuildUrl,
        bool $isBrowserTest,
        bool $isRemoteBuild
>>>>>>> 33549997
    ): self {
        $this->preMigrationImports = $preMigrationImports;
        $this->migrations = $migrations;
        $this->seeders = $seeders;
        $this->remoteBuildUrl = $remoteBuildUrl;
        $this->isBrowserTest = $isBrowserTest;
        $this->isRemoteBuild = $isRemoteBuild;
        return $this;
    }

    /**
     * Specify the database dump files to import before migrations run.
     *
     * @param string[]|string[][] $preMigrationImports The database dump files to import, one per database type.
     * @return static
     */
    public function preMigrationImports($preMigrationImports): self
    {
        $this->preMigrationImports = $preMigrationImports;
        return $this;
    }

    /**
     * Turn migrations on or off, or specify the location of the migrations to run.
     *
     * @param boolean|string $migrations Should the migrations be run? / the path of the migrations to run.
     * @return static
     */
    public function migrations($migrations): self
    {
        $this->migrations = false;
        if ((is_string($migrations) && (mb_strlen($migrations))) || (is_bool($migrations))) {
            $this->migrations = $migrations;
        }
        return $this;
    }

    /**
     * Specify the seeders to run.
     *
     * @param string[] $seeders The seeders to run after migrating.
     * @return static
     */
    public function seeders($seeders): self
    {
        $this->seeders = $seeders;
        return $this;
    }

    /**
     * Specify the url to send "build" requests to.
     *
     * @param string|null $remoteBuildUrl The remote Adapt installation to send "build" requests to.
     * @return static
     */
    public function remoteBuildUrl(?string $remoteBuildUrl): self
    {
        $this->remoteBuildUrl = $remoteBuildUrl;
        return $this;
    }

    /**
     * Turn the is-browser-test setting on (or off).
     *
     * @param boolean $isBrowserTest Is this test a browser-test?.
     * @return static
     */
    public function isBrowserTest($isBrowserTest): self
    {
        $this->isBrowserTest = $isBrowserTest;
        return $this;
    }

    /**
     * Turn the is-remote-build setting on (or off).
     *
     * @param boolean $isRemoteBuild Is this process building a db for another Adapt installation?.
     * @return static
     */
    public function isRemoteBuild(bool $isRemoteBuild): self
    {
        $this->isRemoteBuild = $isRemoteBuild;
        return $this;
    }

    /**
     * Set the types of cache to use.
     *
     * @param boolean $reuseTestDBs    Reuse databases when possible (instead of rebuilding them)?.
     * @param boolean $scenarioTestDBs Create databases as needed for the database-scenario?.
     * @return static
     */
    public function cacheTools(
        $reuseTestDBs,
        $scenarioTestDBs
    ): self {
        $this->reuseTestDBs = $reuseTestDBs;
        $this->scenarioTestDBs = $scenarioTestDBs;
        return $this;
    }

    /**
     * Turn the reuse-test-dbs setting on (or off).
     *
     * @param boolean $reuseTestDBs Reuse existing databases?.
     * @return static
     */
    public function reuseTestDBs($reuseTestDBs): self
    {
        $this->reuseTestDBs = $reuseTestDBs;
        return $this;
    }

    /**
     * Turn the scenario-test-dbs setting on (or off).
     *
     * @param boolean $scenarioTestDBs Create databases as needed for the database-scenario?.
     * @return static
     */
    public function scenarioTestDBs($scenarioTestDBs): self
    {
        $this->scenarioTestDBs = $scenarioTestDBs;
        return $this;
    }

    /**
     * Set the snapshot settings.
     *
     * @param string|boolean $useSnapshotsWhenReusingDB    Take and import snapshots when reusing databases?
     *                                                     false, 'afterMigrations', 'afterSeeders', 'both'.
     * @param string|boolean $useSnapshotsWhenNotReusingDB Take and import snapshots when NOT reusing databases?
     *                                                     false, 'afterMigrations', 'afterSeeders', 'both'.
     * @return static
     */
    public function snapshots(
        $useSnapshotsWhenReusingDB,
        $useSnapshotsWhenNotReusingDB
    ): self {
        $this->useSnapshotsWhenReusingDB = $useSnapshotsWhenReusingDB;
        $this->useSnapshotsWhenNotReusingDB = $useSnapshotsWhenNotReusingDB;
        return $this;
    }

    /**
     * Set the mysql specific details.
     *
     * @param string $mysqlExecutablePath     The path to the "mysql" executable.
     * @param string $mysqldumpExecutablePath The path to the "mysqldump" executable.
     * @return static
     */
    public function mysqlSettings(
        $mysqlExecutablePath,
        $mysqldumpExecutablePath
    ): self {
        $this->mysqlExecutablePath = $mysqlExecutablePath;
        $this->mysqldumpExecutablePath = $mysqldumpExecutablePath;
        return $this;
    }

    /**
     * Set the postgres specific details.
     *
     * @param string $psqlExecutablePath   The path to the "psql" executable.
     * @param string $pgDumpExecutablePath The path to the "pg_dump" executable.
     * @return static
     */
    public function postgresSettings(
        $psqlExecutablePath,
        $pgDumpExecutablePath
    ): self {
        $this->psqlExecutablePath = $psqlExecutablePath;
        $this->pgDumpExecutablePath = $pgDumpExecutablePath;
        return $this;
    }



    /**
     * Set the number of seconds grace-period before invalid databases and snapshots are to be deleted.
     *
     * @param integer $invalidationGraceSeconds The number of seconds.
     * @return static
     */
    public function invalidationGraceSeconds($invalidationGraceSeconds): self
    {
        $this->invalidationGraceSeconds = $invalidationGraceSeconds;
        return $this;
    }








    /**
     * Build a new ConfigDTO from the data given in a request to build the database remotely.
     *
     * @param mixed[] $data The raw ConfigDTO data from the request.
     * @return self
     */
    public static function buildFromRemoteBuildRequest(array $data): self
    {
        $configDTO = new self();
        foreach ($data as $name => $value) {
            if (property_exists($configDTO, $name)) {
                $configDTO->{$name} = $value;
            }
        }
        return $configDTO;
    }

    /**
     * Determine the seeders that need to be used.
     *
     * @return string[]
     */
    public function pickSeedersToInclude(): array
    {
        return $this->migrations ? $this->seeders : [];
    }

    /**
     * Pick the database dumps to import before the migrations run.
     *
     * @return string[]
     */
    public function pickPreMigrationDumps(): array
    {
        $preMigrationImports = $this->preMigrationImports;
        $driver = $this->driver;

        $usePaths = [];
        if (isset($preMigrationImports[$driver])) {

            $paths = $preMigrationImports[$driver];
            $paths = is_string($paths) ? [$paths] : $paths;

            if (is_array($paths)) {
                foreach ($paths as $path) {
                    if (mb_strlen($path)) {
                        $usePaths[] = $path;
                    }
                }
            }
        }
        return $usePaths;
    }
}<|MERGE_RESOLUTION|>--- conflicted
+++ resolved
@@ -11,14 +11,14 @@
     public $projectName;
 
     /** @var string The name of the current test. */
-    public string $testName;
+    public $testName;
 
 
     /** @var string The database connection to prepare. */
     public $connection;
 
     /** @var boolean Whether the connection exists or not (it's ok to not exist locally when the building remotely). */
-    public bool $connectionExists;
+    public $connectionExists;
 
     /** @var string|null The database driver to use when building the database ("mysql", "sqlite" etc). */
     public $driver;
@@ -26,13 +26,8 @@
     /** @var string|null The name of the database to use. */
     public $database;
 
-<<<<<<< HEAD
-    /** @var string A database name modifier (eg. Paratest adds a TEST_TOKEN env value to make the db unique). */
+    /** @var string A database name modifier (e.g. Paratest adds a TEST_TOKEN env value to make the db unique). */
     public $databaseModifier = '';
-=======
-    /** @var string A database name modifier (e.g. Paratest adds a TEST_TOKEN env value to make the db unique). */
-    public string $databaseModifier = '';
->>>>>>> 33549997
 
 
     /** @var string The directory to store database snapshots in. */
@@ -58,13 +53,13 @@
     public $seeders;
 
     /** @var string|null The remote Adapt installation to send "build" requests to. */
-    public ?string $remoteBuildUrl;
+    public $remoteBuildUrl;
 
     /** @var boolean Is a browser test being run?. When true, this will turn off $reuseTestDBs and $scenarioTestDBs. */
     public $isBrowserTest;
 
     /** @var boolean Is this process building a db locally for another remote Adapt installation?. */
-    public bool $isRemoteBuild;
+    public $isRemoteBuild;
 
 
     /** @var boolean When turned on, databases will be reused when possible instead of rebuilding them. */
@@ -115,7 +110,7 @@
      * @param string $testName The name of the current test.
      * @return static
      */
-    public function testName(string $testName): self
+    public function testName($testName): self
     {
         $this->testName = $testName;
         return $this;
@@ -141,7 +136,7 @@
      *                                  building remotely).
      * @return static
      */
-    public function connectionExists(bool $connectionExists): self
+    public function connectionExists($connectionExists): self
     {
         $this->connectionExists = $connectionExists;
         return $this;
@@ -165,11 +160,7 @@
      * @param string|null $database The name of the database to use.
      * @return static
      */
-<<<<<<< HEAD
     public function database($database): self
-=======
-    public function database(?string $database): self
->>>>>>> 33549997
     {
         $this->database = $database;
         return $this;
@@ -250,15 +241,10 @@
     public function buildSettings(
         $preMigrationImports,
         $migrations,
-<<<<<<< HEAD
         $seeders,
-        $isBrowserTest
-=======
-        array $seeders,
-        ?string $remoteBuildUrl,
-        bool $isBrowserTest,
-        bool $isRemoteBuild
->>>>>>> 33549997
+        $remoteBuildUrl,
+        $isBrowserTest,
+        $isRemoteBuild
     ): self {
         $this->preMigrationImports = $preMigrationImports;
         $this->migrations = $migrations;
@@ -314,7 +300,7 @@
      * @param string|null $remoteBuildUrl The remote Adapt installation to send "build" requests to.
      * @return static
      */
-    public function remoteBuildUrl(?string $remoteBuildUrl): self
+    public function remoteBuildUrl($remoteBuildUrl): self
     {
         $this->remoteBuildUrl = $remoteBuildUrl;
         return $this;
@@ -338,7 +324,7 @@
      * @param boolean $isRemoteBuild Is this process building a db for another Adapt installation?.
      * @return static
      */
-    public function isRemoteBuild(bool $isRemoteBuild): self
+    public function isRemoteBuild($isRemoteBuild): self
     {
         $this->isRemoteBuild = $isRemoteBuild;
         return $this;
@@ -461,7 +447,7 @@
      * @param mixed[] $data The raw ConfigDTO data from the request.
      * @return self
      */
-    public static function buildFromRemoteBuildRequest(array $data): self
+    public static function buildFromRemoteBuildRequest($data): self
     {
         $configDTO = new self();
         foreach ($data as $name => $value) {
