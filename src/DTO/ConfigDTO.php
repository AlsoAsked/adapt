<?php

namespace CodeDistortion\Adapt\DTO;

use CodeDistortion\Adapt\Exceptions\AdaptRemoteShareException;
use CodeDistortion\Adapt\Support\Settings;

/**
 * Resolves default setting values when needed.
 */
class ConfigDTO extends AbstractDTO
{
    /**
     * The ConfigDTO version. An exception will be thrown when there's a mismatch between installations of Adapt.
     *
     * @var integer
     */
    public $dtoVersion;

    /** @var string|null The name of the current project. */
    public $projectName;

    /** @var string The name of the current test. */
    public $testName;


    /** @var string The database connection to prepare. */
    public $connection;

    /** @var boolean Whether the connection exists or not (it's ok to not exist locally when the building remotely). */
    public $connectionExists;

    /** @var string|null The database driver to use when building the database ("mysql", "sqlite" etc). */
    public $driver;

    /** @var string The name of the database before being altered. */
    public $origDatabase;

    /** @var string|null The name of the database to use. */
    public $database;

    /** @var string A database name modifier (e.g. Paratest adds a TEST_TOKEN env value to make the db unique). */
    public $databaseModifier = '';


    /** @var string The directory to store database snapshots in. */
    public $storageDir;

    /** @var string The prefix to add to snapshot filenames. */
    public $snapshotPrefix;

    /** @var string The prefix to add to database names. */
    public $databasePrefix;

    /** @var string|null The method to check source-files for changes - 'content' / 'modified' / null. */
    public $cacheInvalidationMethod;

    /** @var string[] The files and directories to look through. Changes to files will invalidate the snapshots. */
    public $checksumPaths;

    /** @var string|null The build-checksum if it has already been calculated - passed to remote Adapt installations. */
    public $preCalculatedBuildChecksum;


    /** @var string[]|string[][] The files to import before the migrations are run. */
    public $initialImports;

    /** @var boolean|string Should the migrations be run? / migrations location - if not, the db will be empty. */
    public bool|string $migrations;

    /** @var string[] The seeders to run after migrating - will only be run if migrations were run. */
    public $seeders;

    /** @var string|null The remote Adapt installation to send "build" requests to. */
    public $remoteBuildUrl;

    /** @var boolean Is a browser test being run? If so, this will turn off transaction re-use. */
    public $isBrowserTest;

    /** @var boolean Is parallel testing being run? Is just for informational purposes. */
    public $isParallelTest;

    /** @var boolean Whether Pest is being used for this test or not. */
    public $usingPest;

    /** @var boolean Is this process building a db locally for another remote Adapt installation?. */
    public $isRemoteBuild;

    /**
     * The session driver being used - will throw and exception when the remote version is different to
     * $remoteCallerSessionDriver.
     *
     * @var string
     */
    public $sessionDriver;

    /** @var string|null The session driver being used in the caller Adapt installation. */
    public $remoteCallerSessionDriver;



    /** @var boolean Whether the db supports re-use or not - a record of the setting based on the driver. */
    public $dbSupportsReUse;

    /** @var boolean Whether the db supports snapshots or not - a record of the setting based on the driver. */
    public $dbSupportsSnapshots;

    /** @var boolean Whether the db supports scenarios or not - a record of the setting based on the driver. */
    public $dbSupportsScenarios;

    /** @var boolean Whether the db supports transactions or not - a record of the setting based on the driver. */
    public $dbSupportsTransactions;

    /** @var boolean Whether the db supports journaling or not - a record of the setting based on the driver. */
    public $dbSupportsJournaling;

    /** @var boolean Whether the db supports verification or not - a record of the setting based on the driver. */
    public $dbSupportsVerification;


    /** @var boolean When turned on, databases will be reused using a transaction instead of rebuilding them. */
    public $reuseTransaction;

    /** @var boolean When turned on, databases will be reused using journaling instead of rebuilding them. */
    public $reuseJournal;

    /** @var boolean When turned on, the database structure and content will be checked after each test. */
    public $verifyDatabase;

    /** @var boolean When turned on, dbs will be created for each scenario (based on migrations and seeders etc). */
    public $scenarios;

    /** @var string|boolean Enable snapshots, and specify when to take them - when reusing the database. */
    public string|bool $useSnapshotsWhenReusingDB;

    /** @var string|boolean Enable snapshots, and specify when to take them - when NOT reusing the database. */
    public string|bool $useSnapshotsWhenNotReusingDB;

    /** @var boolean When turned on, the database will be rebuilt instead of allowing it to be reused. */
    public $forceRebuild;




    /** @var string The path to the "mysql" executable. */
    public $mysqlExecutablePath;

    /** @var string The path to the "mysqldump" executable. */
    public $mysqldumpExecutablePath;

    /** @var string The path to the "psql" executable. */
    public $psqlExecutablePath;

    /** @var string The path to the "pg_dump" executable. */
    public $pgDumpExecutablePath;


    /** @var integer The number of seconds grace-period before stale databases and snapshots are to be deleted. */
    public $staleGraceSeconds = 0;



    /**
     * Constructor.
     */
    public function __construct()
    {
        $this->dtoVersion(Settings::CONFIG_DTO_VERSION);
    }



    /**
     * Set the ConfigDTO version.
     *
     * @param integer $dtoVersion The ConfigDTO version.
     * @return static
     */
    public function dtoVersion($dtoVersion): self
    {
        $this->dtoVersion = $dtoVersion;
        return $this;
    }

    /**
     * Set the project-name.
     *
     * @param string|null $projectName The name of this project.
     * @return static
     */
    public function projectName($projectName): self
    {
        $this->projectName = $projectName;
        return $this;
    }

    /**
     * Set the current test-name.
     *
     * @param string $testName The name of the current test.
     * @return static
     */
    public function testName($testName): self
    {
        $this->testName = $testName;
        return $this;
    }


    /**
     * Set the connection to prepare.
     *
     * @param string $connection The database connection to prepare.
     * @return static
     */
    public function connection($connection): self
    {
        $this->connection = $connection;
        return $this;
    }

    /**
     * Set the connectionExists value.
     *
     * @param boolean $connectionExists Whether the connection exists or not (it's ok to not exist locally when the
     *                                  building remotely).
     * @return static
     */
    public function connectionExists($connectionExists): self
    {
        $this->connectionExists = $connectionExists;
        return $this;
    }

    /**
     * Set the database driver to use when building the database ("mysql", "sqlite" etc).
     *
     * @param string $driver The database driver to use.
     * @return static
     */
    public function driver($driver): self
    {
        $this->driver = $driver;
        return $this;
    }

    /**
     * Set the name of the database before being altered.
     *
     * @param string $origDatabase The name of the original database.
     * @return static
     */
    public function origDatabase($origDatabase): self
    {
        $this->origDatabase = $origDatabase;
        return $this;
    }

    /**
     * Set the database to use.
     *
     * @param string|null $database The name of the database to use.
     * @return static
     */
    public function database($database): self
    {
        $this->database = $database;
        return $this;
    }

    /**
     * Set the database-modifier to use (e.g. Paratest adds a TEST_TOKEN env value to make the db unique).
     *
     * @param string $databaseModifier The modifier to use.
     * @return static
     */
    public function databaseModifier($databaseModifier): self
    {
        $this->databaseModifier = $databaseModifier;
        return $this;
    }

    /**
     * Set the directory to store database snapshots in.
     *
     * @param string $storageDir The storage directory to use.
     * @return static
     */
    public function storageDir($storageDir): self
    {
        $this->storageDir = $storageDir;
        return $this;
    }

    /**
     * Set the prefix to add to snapshot filenames.
     *
     * @param string $snapshotPrefix The prefix to use.
     * @return static
     */
    public function snapshotPrefix($snapshotPrefix): self
    {
        $this->snapshotPrefix = $snapshotPrefix;
        return $this;
    }

    /**
     * Set the prefix to add to database names.
     *
     * @param string $databasePrefix The prefix to use.
     * @return static
     */
    public function databasePrefix($databasePrefix): self
    {
        $this->databasePrefix = $databasePrefix;
        return $this;
    }

    /**
     * Set the method to use when checking for source-file changes.
     *
     * @param string|boolean|null $cacheInvalidationMethod The method to use - 'content' / 'modified' / null (or bool).
     * @return static
     */
    public function cacheInvalidationMethod($cacheInvalidationMethod): self
    {
        if (in_array($cacheInvalidationMethod, ['content', 'modified', null], true)) {
            $this->cacheInvalidationMethod = $cacheInvalidationMethod;
        } else {
            $this->cacheInvalidationMethod = $cacheInvalidationMethod ? 'modified' : null;
        }

        return $this;
    }

    /**
     * Set the list of directories that can invalidate test-databases and snapshots.
     *
     * @param string[] $checksumPaths The files and directories to look through.
     * @return static
     */
    public function checksumPaths($checksumPaths): self
    {
        $this->checksumPaths = $checksumPaths;
        return $this;
    }

    /**
     * Set the pre-calculated build-checksum - passed to remote Adapt installations.
     *
     * @param string|null $preCalculatedBuildChecksum The pre-calculated build-checksum.
     * @return static
     */
    public function preCalculatedBuildChecksum($preCalculatedBuildChecksum): self
    {
        $this->preCalculatedBuildChecksum = $preCalculatedBuildChecksum;
        return $this;
    }



    /**
     * Set the details that affect what is being built (i.e. the database-scenario).
     *
     * @param string[]|string[][] $initialImports            The files to import before the migrations are run.
     * @param boolean|string      $migrations                Should the migrations be run? / the path of the migrations
     *                                                       to run.
     * @param string[]            $seeders                   The seeders to run after migrating.
     * @param string|null         $remoteBuildUrl            The remote Adapt installation to send "build" requests to.
     * @param boolean             $isBrowserTest             Is a browser test running?.
     * @param boolean             $isParallelTest            Is parallel testing being run?.
     * @param boolean             $usingPest                 Whether Pest is being used for this test or not.
     * @param boolean             $isRemoteBuild             Is this process building a db for another Adapt
     *                                                       installation?.
     * @param string              $sessionDriver             The session driver being used.
     * @param string|null         $remoteCallerSessionDriver The session driver being used in the caller Adapt
     *                                                       installation.
     * @return static
     */
    public function buildSettings(
<<<<<<< HEAD
        $initialImports,
        $migrations,
        $seeders,
        $remoteBuildUrl,
        $isBrowserTest,
        $isParallelTest,
        $usingPest,
        $isRemoteBuild,
        $sessionDriver,
        $remoteCallerSessionDriver
=======
        array $initialImports,
        bool|string $migrations,
        array $seeders,
        ?string $remoteBuildUrl,
        bool $isBrowserTest,
        bool $isParallelTest,
        bool $usingPest,
        bool $isRemoteBuild,
        string $sessionDriver,
        ?string $remoteCallerSessionDriver
>>>>>>> d34933f7
    ): self {

        $this->initialImports = $initialImports;
        $this->migrations = $migrations;
        $this->seeders = $seeders;
        $this->remoteBuildUrl = $remoteBuildUrl;
        $this->isBrowserTest = $isBrowserTest;
        $this->isParallelTest = $isParallelTest;
        $this->usingPest = $usingPest;
        $this->isRemoteBuild = $isRemoteBuild;
        $this->sessionDriver = $sessionDriver;
        $this->remoteCallerSessionDriver = $remoteCallerSessionDriver;
        return $this;
    }

    /**
     * Specify the database dump files to import before migrations run.
     *
     * @param string[]|string[][] $initialImports The database dump files to import, one per database type.
     * @return static
     */
    public function initialImports($initialImports): self
    {
        $this->initialImports = $initialImports;
        return $this;
    }

    /**
     * Turn migrations on or off, or specify the location of the migrations to run.
     *
     * @param boolean|string $migrations Should the migrations be run? / the path of the migrations to run.
     * @return static
     */
    public function migrations($migrations): self
    {
        $this->migrations = false;
        if ((is_string($migrations) && (mb_strlen($migrations))) || (is_bool($migrations))) {
            $this->migrations = $migrations;
        }
        return $this;
    }

    /**
     * Specify the seeders to run.
     *
     * @param string[] $seeders The seeders to run after migrating.
     * @return static
     */
    public function seeders($seeders): self
    {
        $this->seeders = $seeders;
        return $this;
    }

    /**
     * Specify the url to send "remote-build" requests to.
     *
     * @param string|null $remoteBuildUrl The remote Adapt installation to send "build" requests to.
     * @return static
     */
    public function remoteBuildUrl($remoteBuildUrl): self
    {
        $this->remoteBuildUrl = $remoteBuildUrl;
        return $this;
    }

    /**
     * Turn the is-browser-test setting on or off.
     *
     * @param boolean $isBrowserTest Is this test a browser-test?.
     * @return static
     */
    public function isBrowserTest($isBrowserTest): self
    {
        $this->isBrowserTest = $isBrowserTest;
        return $this;
    }

    /**
     * Turn the is-parallel-test setting on or off (is just for informational purposes).
     *
     * @param boolean $isParallelTest Is parallel testing being run?.
     * @return static
     */
    public function isParallelTest($isParallelTest): self
    {
        $this->isParallelTest = $isParallelTest;
        return $this;
    }

    /**
     * Turn the using-pest setting on or off (is just for informational purposes).
     *
     * @param boolean $usingPest Whether Pest is being used for this test or not.
     * @return static
     */
    public function usingPest($usingPest): self
    {
        $this->usingPest = $usingPest;
        return $this;
    }

    /**
     * Turn the is-remote-build setting on or off.
     *
     * @param boolean $isRemoteBuild Is this process building a db for another Adapt installation?.
     * @return static
     */
    public function isRemoteBuild($isRemoteBuild): self
    {
        $this->isRemoteBuild = $isRemoteBuild;
        return $this;
    }

    /**
     * Set the session-driver.
     *
     * @param string $sessionDriver The session driver being used.
     * @return static
     */
    public function sessionDriver($sessionDriver): self
    {
        $this->sessionDriver = $sessionDriver;
        return $this;
    }

    /**
     * Set the caller Adapt session-driver.
     *
     * @param string|null $remoteCallerSessionDriver The session driver being used.
     * @return static
     */
    public function remoteCallerSessionDriver($remoteCallerSessionDriver): self
    {
        $this->remoteCallerSessionDriver = $remoteCallerSessionDriver;
        return $this;
    }



    /**
     * Turn the db-supports-re-use setting on or off - a record of the setting based on the driver.
     *
     * @param boolean $dbSupportsReUse        Whether the database supports scenarios or not.
     * @param boolean $dbSupportsSnapshots    Whether the database supports snapshots or not.
     * @param boolean $dbSupportsScenarios    Whether the database supports scenarios or not.
     * @param boolean $dbSupportsTransactions Whether the database supports transactions or not.
     * @param boolean $dbSupportsJournaling   Whether the database supports journaling or not.
     * @param boolean $dbSupportsVerification Whether the database supports verification or not.
     * @return static
     */
    public function dbAdapterSupport(
        $dbSupportsReUse,
        $dbSupportsSnapshots,
        $dbSupportsScenarios,
        $dbSupportsTransactions,
        $dbSupportsJournaling,
        $dbSupportsVerification
    ): self {

        $this->dbSupportsReUse = $dbSupportsReUse;
        $this->dbSupportsSnapshots = $dbSupportsSnapshots;
        $this->dbSupportsScenarios = $dbSupportsScenarios;
        $this->dbSupportsTransactions = $dbSupportsTransactions;
        $this->dbSupportsJournaling = $dbSupportsJournaling;
        $this->dbSupportsVerification = $dbSupportsVerification;
        return $this;
    }

    /**
     * Turn the db-supports-re-use setting on or off - a record of the setting based on the driver.
     *
     * @param boolean $dbSupportsReUse Whether the database supports scenarios or not.
     * @return static
     */
    public function dbSupportsReUse($dbSupportsReUse): self
    {
        $this->dbSupportsReUse = $dbSupportsReUse;
        return $this;
    }

    /**
     * Turn the db-supports-snapshots setting on or off - a record of the setting based on the driver.
     *
     * @param boolean $dbSupportsSnapshots Whether the database supports snapshots or not.
     * @return static
     */
    public function dbSupportsSnapshots($dbSupportsSnapshots): self
    {
        $this->dbSupportsSnapshots = $dbSupportsSnapshots;
        return $this;
    }

    /**
     * Turn the db-supports-scenarios setting on or off - a record of the setting based on the driver.
     *
     * @param boolean $dbSupportsScenarios Whether the database supports scenarios or not.
     * @return static
     */
    public function dbSupportsScenarios($dbSupportsScenarios): self
    {
        $this->dbSupportsScenarios = $dbSupportsScenarios;
        return $this;
    }

    /**
     * Turn the db-supports-transactions setting on or off - a record of the setting based on the driver.
     *
     * @param boolean $dbSupportsTransactions Whether the database supports transactions or not.
     * @return static
     */
    public function dbSupportsTransactions($dbSupportsTransactions): self
    {
        $this->dbSupportsTransactions = $dbSupportsTransactions;
        return $this;
    }

    /**
     * Turn the db-supports-journaling setting on or off - a record of the setting based on the driver.
     *
     * @param boolean $dbSupportsJournaling Whether the database supports journaling or not.
     * @return static
     */
    public function dbSupportsJournaling($dbSupportsJournaling): self
    {
        $this->dbSupportsJournaling = $dbSupportsJournaling;
        return $this;
    }

    /**
     * Turn the db-supports-verification setting on or off - a record of the setting based on the driver.
     *
     * @param boolean $dbSupportsVerification Whether the database supports verification or not.
     * @return static
     */
    public function dbSupportsVerification($dbSupportsVerification): self
    {
        $this->dbSupportsVerification = $dbSupportsVerification;
        return $this;
    }



    /**
     * Set the types of cache to use.
     *
     * @param boolean $reuseTransaction Reuse databases with a transaction?.
     * @param boolean $reuseJournal     Reuse databases with a journal?.
     * @param boolean $verifyDatabase   Perform a check of the db structure and content after each test?.
     * @param boolean $scenarios        Create databases as needed for the database-scenario?.
     * @return static
     */
    public function cacheTools(
        $reuseTransaction,
        $reuseJournal,
        $verifyDatabase,
        $scenarios
    ): self {
        $this->reuseTransaction = $reuseTransaction;
        $this->reuseJournal = $reuseJournal;
        $this->verifyDatabase = $verifyDatabase;
        $this->scenarios = $scenarios;
        return $this;
    }

    /**
     * Turn the reuse-transaction setting on or off.
     *
     * @param boolean $reuseTransaction Reuse databases with a transactions?.
     * @return static
     */
    public function reuseTransaction($reuseTransaction): self
    {
        $this->reuseTransaction = $reuseTransaction;
        return $this;
    }

    /**
     * Turn the reuse-journal setting on or off.
     *
     * @param boolean $reuseJournal Reuse databases with a journal?.
     * @return static
     */
    public function reuseJournal($reuseJournal): self
    {
        $this->reuseJournal = $reuseJournal;
        return $this;
    }

    /**
     * Turn the verify-database setting on (or off).
     *
     * @param boolean $verifyDatabase Perform a check of the db structure and content after each test?.
     * @return static
     */
    public function verifyDatabase($verifyDatabase): self
    {
        $this->verifyDatabase = $verifyDatabase;
        return $this;
    }

    /**
     * Turn the scenarios setting on or off.
     *
     * @param boolean $scenarios Create databases as needed for the database-scenario?.
     * @return static
     */
    public function scenarios($scenarios): self
    {
        $this->scenarios = $scenarios;
        return $this;
    }

    /**
     * Set the snapshot settings.
     *
     * @param string|boolean $useSnapshotsWhenReusingDB    Take and import snapshots when reusing databases?
     *                                                     false, 'afterMigrations', 'afterSeeders', 'both'.
     * @param string|boolean $useSnapshotsWhenNotReusingDB Take and import snapshots when NOT reusing databases?
     *                                                     false, 'afterMigrations', 'afterSeeders', 'both'.
     * @return static
     */
    public function snapshots(
        string|bool $useSnapshotsWhenReusingDB,
        string|bool $useSnapshotsWhenNotReusingDB
    ): self {
        $this->useSnapshotsWhenReusingDB = $useSnapshotsWhenReusingDB;
        $this->useSnapshotsWhenNotReusingDB = $useSnapshotsWhenNotReusingDB;
        return $this;
    }

    /**
     * Turn the force-rebuild setting on or off.
     *
     * @param boolean $forceRebuild Force the database to be rebuilt (or not).
     * @return static
     */
    public function forceRebuild($forceRebuild): self
    {
        $this->forceRebuild = $forceRebuild;
        return $this;
    }

    /**
     * Set the mysql specific details.
     *
     * @param string $mysqlExecutablePath     The path to the "mysql" executable.
     * @param string $mysqldumpExecutablePath The path to the "mysqldump" executable.
     * @return static
     */
    public function mysqlSettings(
        $mysqlExecutablePath,
        $mysqldumpExecutablePath
    ): self {
        $this->mysqlExecutablePath = $mysqlExecutablePath;
        $this->mysqldumpExecutablePath = $mysqldumpExecutablePath;
        return $this;
    }

    /**
     * Set the postgres specific details.
     *
     * @param string $psqlExecutablePath   The path to the "psql" executable.
     * @param string $pgDumpExecutablePath The path to the "pg_dump" executable.
     * @return static
     */
    public function postgresSettings(
        $psqlExecutablePath,
        $pgDumpExecutablePath
    ): self {
        $this->psqlExecutablePath = $psqlExecutablePath;
        $this->pgDumpExecutablePath = $pgDumpExecutablePath;
        return $this;
    }



    /**
     * Set the number of seconds grace-period before stale databases and snapshots are to be deleted.
     *
     * @param integer $staleGraceSeconds The number of seconds.
     * @return static
     */
    public function staleGraceSeconds($staleGraceSeconds): self
    {
        $this->staleGraceSeconds = $staleGraceSeconds;
        return $this;
    }





    /**
     * Determine the seeders that need to be used.
     *
     * @return string[]
     */
    public function pickSeedersToInclude(): array
    {
        return $this->migrations ? $this->seeders : [];
    }

    /**
     * Pick the database dumps to import before the migrations run.
     *
     * @return string[]
     */
    public function pickInitialImports(): array
    {
        $initialImports = $this->initialImports;
        $driver = $this->driver;

        $usePaths = [];
        if (isset($initialImports[$driver])) {

            $paths = $initialImports[$driver];
            $paths = is_string($paths) ? [$paths] : $paths;

            if (is_array($paths)) {
                foreach ($paths as $path) {
                    if (mb_strlen($path)) {
                        $usePaths[] = $path;
                    }
                }
            }
        }
        return $usePaths;
    }





    /**
     * Check if initialisation is possible.
     *
     * @return boolean
     */
    public function shouldInitialise(): bool
    {
        return $this->connectionExists;
    }

    /**
     * When building remotely & running browser tests, make sure the remote session.driver matches the local one.
     *
     * @return void
     * @throws AdaptRemoteShareException When building remotely, is a browser test, and session.drivers don't match.
     */
    public function ensureThatSessionDriversMatch()
    {
        if (!$this->isRemoteBuild) {
            return;
        }

        if (!$this->isBrowserTest) {
            return;
        }

        if ($this->sessionDriver == $this->remoteCallerSessionDriver) {
            return;
        }

        throw AdaptRemoteShareException::sessionDriverMismatch(
            $this->sessionDriver,
            (string) $this->remoteCallerSessionDriver
        );
    }

    /**
     * Resolve whether database re-use is allowed.
     *
     * @return boolean
     */
    public function reusingDB(): bool
    {
        return $this->shouldUseTransaction() || $this->shouldUseJournal();
    }



    /**
     * Resolve whether transactions shall be used.
     *
     * @return boolean
     */
    public function shouldUseTransaction(): bool
    {
        return $this->canUseTransactions();
    }

    /**
     * Resolve whether journaling shall be used.
     *
     * @return boolean
     */
    public function shouldUseJournal(): bool
    {
        // transactions are better so use them if they're enabled
        return $this->canUseJournaling() && !$this->canUseTransactions();
    }



    /**
     * Resolve whether transactions can be used for database re-use.
     *
     * @return boolean
     */
    public function canUseTransactions(): bool
    {
        if (!$this->connectionExists) {
            return false;
        }
        if (!$this->dbSupportsReUse) {
            return false;
        }
        if ($this->isBrowserTest) {
            return false;
        }
        if (!$this->dbSupportsTransactions) {
            return false;
        }
        return $this->reuseTransaction;
    }

    /**
     * Resolve whether journaling can be used for database re-use.
     *
     * @return boolean
     */
    public function canUseJournaling(): bool
    {
        if (!$this->connectionExists) {
            return false;
        }
        if (!$this->dbSupportsReUse) {
            return false;
        }
        if (!$this->dbSupportsJournaling) {
            return false;
        }
        return $this->reuseJournal;
    }



    /**
     * Resolve whether the database should be verified (in some way) or not.
     *
     * @return boolean
     */
    public function shouldVerifyDatabase(): bool
    {
        return $this->shouldVerifyStructure() || $this->shouldVerifyData();
    }

    /**
     * Resolve whether the database structure should be verified or not.
     *
     * @return boolean
     */
    public function shouldVerifyStructure(): bool
    {
        if (!$this->dbSupportsVerification) {
            return false;
        }

        return $this->verifyDatabase; // this setting is applied to both structure and content checking
    }

    /**
     * Resolve whether the database content should be verified or not.
     *
     * @return boolean
     */
    public function shouldVerifyData(): bool
    {
        if (!$this->dbSupportsVerification) {
            return false;
        }

        return $this->verifyDatabase; // this setting is applied to both structure and content checking
    }



    /**
     * Resolve whether scenarios are to be used.
     *
     * @return boolean
     */
    public function usingScenarios(): bool
    {
        return $this->dbSupportsScenarios && $this->scenarios;
    }

    /**
     * Check if the database should be built remotely (instead of locally).
     *
     * @return boolean
     */
    public function shouldBuildRemotely(): bool
    {
        return mb_strlen((string) $this->remoteBuildUrl) > 0;
    }

    /**
     * Resolve whether seeding is allowed.
     *
     * @return boolean
     */
    public function seedingIsAllowed(): bool
    {
        return $this->migrations !== false;
    }

    /**
     * Resolve whether snapshots are enabled or not.
     *
     * @return boolean
     */
    public function snapshotsAreEnabled(): bool
    {
        return !is_null($this->snapshotType());
    }

    /**
     * Check which type of snapshots are bing used.
     *
     * @return string|null
     */
    public function snapshotType()
    {
        if (!$this->dbSupportsSnapshots) {
            return null;
        }

        $snapshotType = $this->reusingDB()
            ? $this->useSnapshotsWhenReusingDB
            : $this->useSnapshotsWhenNotReusingDB;

        return in_array($snapshotType, ['afterMigrations', 'afterSeeders', 'both'], true)
            ? $snapshotType
            : null;
    }

    /**
     * Derive if a snapshot should be taken after the migrations have been run.
     *
     * @return boolean
     */
    public function shouldTakeSnapshotAfterMigrations(): bool
    {
        if (!$this->snapshotsAreEnabled()) {
            return false;
        }

        if ($this->migrations === false) {
            return false;
        }

        // take into consideration when there are no seeders to run, but a snapshot should be taken after seeders
        return count($this->pickSeedersToInclude())
            ? in_array($this->snapshotType(), ['afterMigrations', 'both'], true)
            : in_array($this->snapshotType(), ['afterMigrations', 'afterSeeders', 'both'], true);
    }

    /**
     * Derive if a snapshot should be taken after the seeders have been run.
     *
     * @return boolean
     */
    public function shouldTakeSnapshotAfterSeeders(): bool
    {
        if (!$this->snapshotsAreEnabled()) {
            return false;
        }

        if ($this->migrations === false) {
            return false;
        }

        if (!$this->seedingIsAllowed()) {
            return false;
        }

        // if there are no seeders, the snapshot will be the same as after migrations
        // so this situation is included in shouldTakeSnapshotAfterMigrations(..) above
        if (!count($this->pickSeedersToInclude())) {
            return false;
        }

        return in_array($this->snapshotType(), ['afterSeeders', 'both'], true);
    }





    /**
     * Build a new ConfigDTO from the data given in a request to build the database remotely.
     *
     * @param string $payload The raw ConfigDTO data from the request.
     * @return $this|null
     * @throws AdaptRemoteShareException When the payload couldn't be interpreted or the version doesn't match.
     */
    public static function buildFromPayload($payload)
    {
        if (!mb_strlen($payload)) {
            return null;
        }

        $values = json_decode($payload, true);
        if (!is_array($values)) {
            throw AdaptRemoteShareException::couldNotReadConfigDTO();
        }

        $configDTO = static::buildFromArray($values);

        if ($configDTO->dtoVersion != Settings::CONFIG_DTO_VERSION) {
            throw AdaptRemoteShareException::versionMismatch();
        }

        return $configDTO;
    }

    /**
     * Build the value to send in requests.
     *
     * @return string
     */
    public function buildPayload(): string
    {
        return (string) json_encode(get_object_vars($this));
    }
}<|MERGE_RESOLUTION|>--- conflicted
+++ resolved
@@ -66,7 +66,7 @@
     public $initialImports;
 
     /** @var boolean|string Should the migrations be run? / migrations location - if not, the db will be empty. */
-    public bool|string $migrations;
+    public $migrations;
 
     /** @var string[] The seeders to run after migrating - will only be run if migrations were run. */
     public $seeders;
@@ -131,10 +131,10 @@
     public $scenarios;
 
     /** @var string|boolean Enable snapshots, and specify when to take them - when reusing the database. */
-    public string|bool $useSnapshotsWhenReusingDB;
+    public $useSnapshotsWhenReusingDB;
 
     /** @var string|boolean Enable snapshots, and specify when to take them - when NOT reusing the database. */
-    public string|bool $useSnapshotsWhenNotReusingDB;
+    public $useSnapshotsWhenNotReusingDB;
 
     /** @var boolean When turned on, the database will be rebuilt instead of allowing it to be reused. */
     public $forceRebuild;
@@ -378,7 +378,6 @@
      * @return static
      */
     public function buildSettings(
-<<<<<<< HEAD
         $initialImports,
         $migrations,
         $seeders,
@@ -389,18 +388,6 @@
         $isRemoteBuild,
         $sessionDriver,
         $remoteCallerSessionDriver
-=======
-        array $initialImports,
-        bool|string $migrations,
-        array $seeders,
-        ?string $remoteBuildUrl,
-        bool $isBrowserTest,
-        bool $isParallelTest,
-        bool $usingPest,
-        bool $isRemoteBuild,
-        string $sessionDriver,
-        ?string $remoteCallerSessionDriver
->>>>>>> d34933f7
     ): self {
 
         $this->initialImports = $initialImports;
@@ -724,8 +711,8 @@
      * @return static
      */
     public function snapshots(
-        string|bool $useSnapshotsWhenReusingDB,
-        string|bool $useSnapshotsWhenNotReusingDB
+        $useSnapshotsWhenReusingDB,
+        $useSnapshotsWhenNotReusingDB
     ): self {
         $this->useSnapshotsWhenReusingDB = $useSnapshotsWhenReusingDB;
         $this->useSnapshotsWhenNotReusingDB = $useSnapshotsWhenNotReusingDB;
