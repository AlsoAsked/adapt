--- conflicted
+++ resolved
@@ -55,33 +55,18 @@
     /** @var string The prefix to add to database names. */
     public $databasePrefix;
 
-<<<<<<< HEAD
-    /** @var boolean Turn the usage of build-hashes on or off. */
-    public $checkForSourceChanges;
+    /** @var string|null The method to check source-files for changes - 'content' / 'modified' / null. */
+    public $cacheInvalidationMethod;
 
     /** @var string[] The files and directories to look through. Changes to files will invalidate the snapshots. */
-    public $hashPaths;
-
-    /** @var string|null The build-hash if it has already been calculated - passed to remote Adapt installations. */
-    public $preCalculatedBuildHash;
+    public $checksumPaths;
+
+    /** @var string|null The build-checksum if it has already been calculated - passed to remote Adapt installations. */
+    public $preCalculatedBuildChecksum;
 
 
     /** @var string[]|string[][] The files to import before the migrations are run. */
-    public $preMigrationImports;
-=======
-    /** @var string|null The method to check source-files for changes - 'content' / 'modified' / null. */
-    public ?string $cacheInvalidationMethod;
-
-    /** @var string[] The files and directories to look through. Changes to files will invalidate the snapshots. */
-    public array $checksumPaths;
-
-    /** @var string|null The build-checksum if it has already been calculated - passed to remote Adapt installations. */
-    public ?string $preCalculatedBuildChecksum;
-
-
-    /** @var string[]|string[][] The files to import before the migrations are run. */
-    public array $initialImports;
->>>>>>> a67beb6d
+    public $initialImports;
 
     /** @var boolean|string Should the migrations be run? / migrations location - if not, the db will be empty. */
     public $migrations;
@@ -96,7 +81,7 @@
     public $isBrowserTest;
 
     /** @var boolean Is parallel testing being run? Is just for informational purposes. */
-    public bool $isParallelTest;
+    public $isParallelTest;
 
     /** @var boolean Is this process building a db locally for another remote Adapt installation?. */
     public $isRemoteBuild;
@@ -337,11 +322,7 @@
      * @param string|boolean|null $cacheInvalidationMethod The method to use - 'content' / 'modified' / null (or bool).
      * @return static
      */
-<<<<<<< HEAD
-    public function checkForSourceChanges($checkForSourceChanges): self
-=======
     public function cacheInvalidationMethod($cacheInvalidationMethod): self
->>>>>>> a67beb6d
     {
         if (in_array($cacheInvalidationMethod, ['content', 'modified', null], true)) {
             $this->cacheInvalidationMethod = $cacheInvalidationMethod;
@@ -358,11 +339,7 @@
      * @param string[] $checksumPaths The files and directories to look through.
      * @return static
      */
-<<<<<<< HEAD
-    public function hashPaths($hashPaths): self
-=======
-    public function checksumPaths(array $checksumPaths): self
->>>>>>> a67beb6d
+    public function checksumPaths($checksumPaths): self
     {
         $this->checksumPaths = $checksumPaths;
         return $this;
@@ -374,11 +351,7 @@
      * @param string|null $preCalculatedBuildChecksum The pre-calculated build-checksum.
      * @return static
      */
-<<<<<<< HEAD
-    public function preCalculatedBuildHash($preCalculatedBuildHash): self
-=======
-    public function preCalculatedBuildChecksum(?string $preCalculatedBuildChecksum): self
->>>>>>> a67beb6d
+    public function preCalculatedBuildChecksum($preCalculatedBuildChecksum): self
     {
         $this->preCalculatedBuildChecksum = $preCalculatedBuildChecksum;
         return $this;
@@ -404,26 +377,15 @@
      * @return static
      */
     public function buildSettings(
-<<<<<<< HEAD
-        $preMigrationImports,
+        $initialImports,
         $migrations,
         $seeders,
         $remoteBuildUrl,
         $isBrowserTest,
+        $isParallelTest,
         $isRemoteBuild,
         $sessionDriver,
         $remoteCallerSessionDriver
-=======
-        array $initialImports,
-        $migrations,
-        array $seeders,
-        ?string $remoteBuildUrl,
-        bool $isBrowserTest,
-        bool $isParallelTest,
-        bool $isRemoteBuild,
-        string $sessionDriver,
-        ?string $remoteCallerSessionDriver
->>>>>>> a67beb6d
     ): self {
 
         $this->initialImports = $initialImports;
@@ -444,11 +406,7 @@
      * @param string[]|string[][] $initialImports The database dump files to import, one per database type.
      * @return static
      */
-<<<<<<< HEAD
-    public function preMigrationImports($preMigrationImports): self
-=======
-    public function initialImports(array $initialImports): self
->>>>>>> a67beb6d
+    public function initialImports($initialImports): self
     {
         $this->initialImports = $initialImports;
         return $this;
@@ -511,7 +469,7 @@
      * @param boolean $isParallelTest Is parallel testing being run?.
      * @return static
      */
-    public function isParallelTest(bool $isParallelTest): self
+    public function isParallelTest($isParallelTest): self
     {
         $this->isParallelTest = $isParallelTest;
         return $this;
