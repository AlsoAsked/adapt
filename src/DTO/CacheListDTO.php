<?php

namespace CodeDistortion\Adapt\DTO;

/**
 * Contains a list of snapshot files and databases.
 */
class CacheListDTO
{
<<<<<<< HEAD
    /**
     * The list of snapshot files.
     *
     * @var SnapshotMetaDTO[]
     */
    public $snapshots = [];

    /**
     * The list of databases (per connection).
     *
     * @var DatabaseMetaDTO[][]
     */
    public $databases = [];
=======
    /** @var SnapshotMetaInfo[] The list of snapshot files. */
    public array $snapshots = [];

    /** @var DatabaseMetaInfo[][] The list of databases (per connection). */
    public array $databases = [];
>>>>>>> bc902e33


    /**
     * Replace the list of snapshot-paths with a new list.
     *
     * @param SnapshotMetaInfo[] $snapshots The snapshot paths to store.
     * @return static
     */
    public function snapshots(array $snapshots): self
    {
        $this->snapshots = $snapshots;
        return $this;
    }

    /**
     * Replace the list of databases for a particular connection.
     *
     * @param string             $connection The connection these databases were found in.
     * @param DatabaseMetaInfo[] $databases  The databases to store.
     * @return static
     */
    public function databases(string $connection, array $databases): self
    {
        if ($databases) {
            $this->databases[$connection] = $databases;
        } else {
            unset($this->databases[$connection]);
        }
        return $this;
    }

    /**
     * Find out if this object contains a cache of some sort.
     *
     * @return boolean
     */
    public function containsAnyCache(): bool
    {
        return (($this->snapshots) || ($this->databases));
    }
}<|MERGE_RESOLUTION|>--- conflicted
+++ resolved
@@ -7,27 +7,11 @@
  */
 class CacheListDTO
 {
-<<<<<<< HEAD
-    /**
-     * The list of snapshot files.
-     *
-     * @var SnapshotMetaDTO[]
-     */
+    /** @var SnapshotMetaInfo[] The list of snapshot files. */
     public $snapshots = [];
 
-    /**
-     * The list of databases (per connection).
-     *
-     * @var DatabaseMetaDTO[][]
-     */
+    /** @var DatabaseMetaInfo[][] The list of databases (per connection). */
     public $databases = [];
-=======
-    /** @var SnapshotMetaInfo[] The list of snapshot files. */
-    public array $snapshots = [];
-
-    /** @var DatabaseMetaInfo[][] The list of databases (per connection). */
-    public array $databases = [];
->>>>>>> bc902e33
 
 
     /**
