--- conflicted
+++ resolved
@@ -66,9 +66,5 @@
      * @param mixed       $default   The default value.
      * @return mixed
      */
-<<<<<<< HEAD
     abstract public function config($configKey, $propName = null, $default = null);
-=======
-    abstract public function config(string $configKey, ?string $propName = null, $default = null);
->>>>>>> 33549997
 }