<?php

namespace CodeDistortion\Adapt\DTO\Traits;

use CodeDistortion\Adapt\DTO\VersionsDTO;

/**
 * Trait that provides DTO building functionality.
 */
trait DTOBuildTrait
{
    /**
     * Build a new instance of this DTO, populated with certain values.
     *
     * @param array<string, mixed> $values The source values to read from.
     * @return static
     */
<<<<<<< HEAD
    protected static function buildFromArray($values): self
=======
    protected static function buildFromArray(array $values): static
>>>>>>> d34933f7
    {
        $remoteShareDTO = new static();
        foreach ($values as $name => $value) {
            if (property_exists($remoteShareDTO, $name)) {

                if ((is_array($value)) && (in_array($name, ['versionsDTO', 'remoteVersionsDTO']))) {
                    $remoteShareDTO->{$name} = VersionsDTO::buildFromArray($value);
                } else {
                    $remoteShareDTO->{$name} = $value;
                }
            }
        }
        return $remoteShareDTO;
    }
}<|MERGE_RESOLUTION|>--- conflicted
+++ resolved
@@ -15,11 +15,7 @@
      * @param array<string, mixed> $values The source values to read from.
      * @return static
      */
-<<<<<<< HEAD
-    protected static function buildFromArray($values): self
-=======
-    protected static function buildFromArray(array $values): static
->>>>>>> d34933f7
+    protected static function buildFromArray($values)
     {
         $remoteShareDTO = new static();
         foreach ($values as $name => $value) {
