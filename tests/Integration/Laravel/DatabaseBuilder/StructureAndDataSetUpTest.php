<?php

namespace CodeDistortion\Adapt\Tests\Integration\Laravel\DatabaseBuilder;

use CodeDistortion\Adapt\DTO\ConfigDTO;
use CodeDistortion\Adapt\Tests\Database\Seeders\DatabaseSeeder;
use CodeDistortion\Adapt\Tests\Database\Seeders\PreMigrationImportSeeder;
use CodeDistortion\Adapt\Tests\Integration\Support\AssignClassAlias;
use CodeDistortion\Adapt\Tests\Integration\Support\DatabaseBuilderTestTrait;
use CodeDistortion\Adapt\Tests\Integration\Support\ExpectedOutcomeDTO;
use CodeDistortion\Adapt\Tests\Integration\Support\ExpectedValuesDTO;
use CodeDistortion\Adapt\Tests\LaravelTestCase;

AssignClassAlias::databaseBuilderSetUpTrait(__NAMESPACE__);

/**
 * Test that the DatabaseBuilder class acts correctly in different scenarios.
 *
 * @phpcs:disable PSR1.Methods.CamelCapsMethodName.NotCamelCaps
 */
class StructureAndDataSetUpTest extends LaravelTestCase
{
    use DatabaseBuilderSetUpTrait; // this is chosen above by AssignClassAlias depending on the version of Laravel used
    use DatabaseBuilderTestTrait;


    /**
     * Provide data for the test_structure_and_data_setup test.
     *
     * @return mixed[][]
     */
    public function structureAndDataSetupDataProvider(): array
    {
        $evPreMigrationImportOne = new ExpectedValuesDTO('pre_migration_import', ['name'], [['One']]);
        $evPreMigrationImportOneThree = new ExpectedValuesDTO('pre_migration_import', ['name'], [['One'], ['Three']]);
        $evUsers = new ExpectedValuesDTO('users', ['username'], [['user1']]);
        $evNoUsers = new ExpectedValuesDTO('users', ['username'], []);
        $evLogs = new ExpectedValuesDTO('logs', ['event'], [['event1']]);
        $evNoLogs = new ExpectedValuesDTO('logs', ['event'], []);
        $allTables = [
            'pre_migration_import',
            'migrations',
            'sqlite_sequence',
            'users',
            'logs',
            '____adapt____',
        ];

        return [
            'sqlite - scenario-test-dbs off' => [
                'config' => $this->newConfigDTO('sqlite')->migrations(false)->seeders([])
                    ->scenarioTestDBs(false),
                'expectedOutcome' => (new ExpectedOutcomeDTO())
                    ->databaseName("$this->wsDatabaseDir/database.sqlite")
                    ->expectedTables(['____adapt____']),
            ],

            'sqlite - No pre-migration imports 1 - no migrations - no seeders' => [
                'config' => $this->newConfigDTO('sqlite')->migrations(false)->seeders([]),
                'expectedOutcome' => (new ExpectedOutcomeDTO())
                    ->databaseName("$this->wsAdaptStorageDir/test-database.80cb3b-3c2f16279044.sqlite")
                    ->expectedTables(['____adapt____']),
            ],
            'sqlite - No pre-migration imports 2 - no migrations - no seeders' => [
                'config' => $this->newConfigDTO('sqlite')->migrations(false)->seeders([])
                    ->preMigrationImports(['sqlite' => '']),
                'expectedOutcome' => (new ExpectedOutcomeDTO())
                    ->databaseName("$this->wsAdaptStorageDir/test-database.80cb3b-98212c5c6a85.sqlite")
                    ->expectedTables(['____adapt____']),
            ],
            'sqlite - No pre-migration imports 3 - no migrations - no seeders' => [
                'config' => $this->newConfigDTO('sqlite')->migrations(false)->seeders([])
                    ->preMigrationImports(['sqlite' => []]),
                'expectedOutcome' => (new ExpectedOutcomeDTO())
                    ->databaseName("$this->wsAdaptStorageDir/test-database.80cb3b-010d110dc716.sqlite")
                    ->expectedTables(['____adapt____']),
            ],

            'sqlite - pre-migration imports (string) - no migrations - no seeders' => [
                'config' => $this->newConfigDTO('sqlite')->migrations(false)->seeders([])
                    ->preMigrationImports([
                        'sqlite' => "$this->wsPreMigrationsDir/pre-migration-import-1.sqlite",
                    ]),
                'expectedOutcome' => (new ExpectedOutcomeDTO())
                    ->databaseName("$this->wsAdaptStorageDir/test-database.80cb3b-160ec9f80e82.sqlite")
                    ->expectedTables(['pre_migration_import', '____adapt____'])
                    ->addExpectedValues($evPreMigrationImportOne),
            ],
            'sqlite - pre-migration imports (array) - no migrations - no seeders' => [
                'config' => $this->newConfigDTO('sqlite')->migrations(false)->seeders([])
                    ->preMigrationImports([
                        'sqlite' => ["$this->wsPreMigrationsDir/pre-migration-import-1.sqlite"],
                    ]),
                'expectedOutcome' => (new ExpectedOutcomeDTO())
                    ->databaseName("$this->wsAdaptStorageDir/test-database.80cb3b-b8c61e8f2efb.sqlite")
                    ->expectedTables(['pre_migration_import', '____adapt____'])
                    ->addExpectedValues($evPreMigrationImportOne),
            ],

            'sqlite - pre-migration imports - migrations - no seeders' => [
                'config' => $this->newConfigDTO('sqlite')->migrations(false)->seeders([])
                    ->preMigrationImports([
                        'sqlite' => ["$this->wsPreMigrationsDir/pre-migration-import-1.sqlite"],
                    ])
                    ->migrations($this->wsMigrationsDir),
                'expectedOutcome' => (new ExpectedOutcomeDTO())
                    ->databaseName("$this->wsAdaptStorageDir/test-database.80cb3b-fbd2c61cd139.sqlite")
                    ->expectedTables($allTables)
                    ->addExpectedValues($evPreMigrationImportOne)
                    ->addExpectedValues($evNoUsers)
                    ->addExpectedValues($evNoLogs),
            ],
            'sqlite - pre-migration imports - no migrations - seeders (one)' => [
                'config' => $this->newConfigDTO('sqlite')->migrations(false)->seeders([])
                    ->preMigrationImports([
                        'sqlite' => ["$this->wsPreMigrationsDir/pre-migration-import-1.sqlite"],
                    ])
                    ->seeders([PreMigrationImportSeeder::class]),
                'expectedOutcome' => (new ExpectedOutcomeDTO())
                    ->databaseName("$this->wsAdaptStorageDir/test-database.80cb3b-b8c61e8f2efb.sqlite")
                    ->expectedTables(['pre_migration_import','____adapt____'])
                    ->addExpectedValues($evPreMigrationImportOne)
            ],

            'sqlite - pre-migration imports - migrations - seeders (one)' => [
                'config' => $this->newConfigDTO('sqlite')->migrations(false)->seeders([])
                    ->preMigrationImports([
                        'sqlite' => ["$this->wsPreMigrationsDir/pre-migration-import-1.sqlite"],
                    ])
                    ->migrations($this->wsMigrationsDir)
                    ->seeders([PreMigrationImportSeeder::class]),
                'expectedOutcome' => (new ExpectedOutcomeDTO())
                    ->databaseName("$this->wsAdaptStorageDir/test-database.80cb3b-1edc06a60a12.sqlite")
                    ->expectedTables($allTables)
                    ->addExpectedValues($evPreMigrationImportOneThree)
                    ->addExpectedValues($evNoUsers)
                    ->addExpectedValues($evNoLogs),
            ],

            'sqlite - pre-migration imports - migrations - seeders (several)' => [
                'config' => $this->newConfigDTO('sqlite')->migrations(false)->seeders([])
                    ->preMigrationImports([
                        'sqlite' => ["$this->wsPreMigrationsDir/pre-migration-import-1.sqlite"],
                    ])
                    ->migrations($this->wsMigrationsDir)
                    ->seeders([DatabaseSeeder::class, PreMigrationImportSeeder::class]),
                'expectedOutcome' => (new ExpectedOutcomeDTO())
                    ->databaseName("$this->wsAdaptStorageDir/test-database.80cb3b-71bbf5658e7b.sqlite")
                    ->expectedTables($allTables)
                    ->addExpectedValues($evPreMigrationImportOneThree)
                    ->addExpectedValues($evUsers)
                    ->addExpectedValues($evLogs),
            ],
        ];
    }

    /**
     * Test that the DatabaseBuilder builds different scenarios properly.
     *
     * @test
     * @dataProvider structureAndDataSetupDataProvider
     * @param ConfigDTO          $configDTO       The ConfigDTO to use which instructs what and how to build.
     * @param ExpectedOutcomeDTO $expectedOutcome The outcome to expect.
     * @return void
     */
<<<<<<< HEAD
    public function test_structure_and_data_setup(ConfigDTO $config, ExpectedOutcomeDTO $expectedOutcome)
=======
    public function test_structure_and_data_setup(ConfigDTO $configDTO, ExpectedOutcomeDTO $expectedOutcome): void
>>>>>>> 63dfaa05
    {

        $this->prepareWorkspace("$this->workspaceBaseDir/scenario1", $this->wsCurrentDir);

        // build the database
        $this->newDatabaseBuilder($configDTO)->execute();

        // check database name
        $this->assertSame(
            $expectedOutcome->databaseName,
            config("database.connections.$configDTO->connection.database")
        );

        // check which tables exist
        $this->assertTableList($configDTO->connection, $expectedOutcome->expectedTables);

        // check values in certain tables
        foreach ($expectedOutcome->expectedValues as $expectedValueSet) {
            $this->assertTableValues($configDTO->connection, $expectedValueSet);
        }
    }
}<|MERGE_RESOLUTION|>--- conflicted
+++ resolved
@@ -163,11 +163,7 @@
      * @param ExpectedOutcomeDTO $expectedOutcome The outcome to expect.
      * @return void
      */
-<<<<<<< HEAD
-    public function test_structure_and_data_setup(ConfigDTO $config, ExpectedOutcomeDTO $expectedOutcome)
-=======
-    public function test_structure_and_data_setup(ConfigDTO $configDTO, ExpectedOutcomeDTO $expectedOutcome): void
->>>>>>> 63dfaa05
+    public function test_structure_and_data_setup(ConfigDTO $configDTO, ExpectedOutcomeDTO $expectedOutcome)
     {
 
         $this->prepareWorkspace("$this->workspaceBaseDir/scenario1", $this->wsCurrentDir);
