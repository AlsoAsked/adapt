<?php

namespace CodeDistortion\Adapt\Tests\Integration\Support;

use CodeDistortion\Adapt\DatabaseBuilder;
use CodeDistortion\Adapt\DI\DIContainer;
use CodeDistortion\Adapt\DI\Injectable\Interfaces\LogInterface;
use CodeDistortion\Adapt\DI\Injectable\Laravel\Exec;
use CodeDistortion\Adapt\DI\Injectable\Laravel\Filesystem;
use CodeDistortion\Adapt\DI\Injectable\Laravel\LaravelArtisan;
use CodeDistortion\Adapt\DI\Injectable\Laravel\LaravelDB;
use CodeDistortion\Adapt\DI\Injectable\Laravel\LaravelLog;
use CodeDistortion\Adapt\DTO\ConfigDTO;
use CodeDistortion\Adapt\Support\Hasher;
use CodeDistortion\Adapt\Support\StorageDir;
use CodeDistortion\Adapt\Tests\Database\Seeders\DatabaseSeeder;
use Illuminate\Support\Facades\DB;
use ErrorException;
use Exception;

/**
 * Contains methods to set up a /database directory structure for testing and create a DatabaseBuilder.
 */
trait DatabaseBuilderTestTrait
{
    /** @var string The directory containing the test-workspaces. */
    private $workspaceBaseDir = 'tests/workspaces';

    /** @var string The current workspace directory - used during testing. */
    private $wsCurrentDir = 'tests/workspaces/current';

    /** @var string The current workspace config directory. */
    private $wsConfigDir = 'tests/workspaces/config';

    /** @var string The current workspace adapt-test-storage directory. */
    private $wsAdaptStorageDir = 'tests/workspaces/current/database/adapt-test-storage';

    /** @var string The current workspace databases directory. */
    private $wsDatabaseDir = 'tests/workspaces/current/database/databases';

    /** @var string The current workspace factories directory. */
    private $wsFactoriesDir = 'tests/workspaces/current/database/factories';

    /** @var string The current workspace migrations directory. */
    private $wsMigrationsDir = 'tests/workspaces/current/database/migrations';

    /** @var string The current workspace pre-migration-imports directory. */
    private $wsPreMigrationsDir = 'tests/workspaces/current/database/pre-migration-imports';

    /** @var string The current workspace seeds directory. */
    private $wsSeedsDir = 'tests/workspaces/current/database/seeds';


    /**
     * Build a new DIContainer object with defaults set.
     *
     * @param string $connection The connection to build a database for.
     * @return DIContainer
     */
    private function newDIContainer(string $connection): DIContainer
    {
        return (new DIContainer())
            ->artisan(new LaravelArtisan())
            ->db((new LaravelDB())->useConnection($connection))
            ->dbTransactionClosure(function () {
            })
            ->log($this->newLog())
            ->exec(new Exec())
            ->filesystem(new Filesystem());
    }

    /**
     * Build a new Log instance.
     *
     * @return LogInterface
     */
    private function newLog(): LogInterface
    {
        return new LaravelLog(false, false);
    }

    /**
     * Build a new ConfigDTO object with defaults set.
     *
     * @param string $connection The connection to build a database for.
     * @return ConfigDTO
     */
    private function newConfigDTO(string $connection): ConfigDTO
    {
        return (new ConfigDTO())
            ->projectName('')
            ->testName('A test')
            ->connection($connection)
            ->connectionExists(true)
            ->origDatabase($this->wsDatabaseDir . '/database.sqlite')
//            ->database('test_db')
            ->storageDir($this->wsAdaptStorageDir)
            ->snapshotPrefix('snapshot.')
            ->databasePrefix('test-')
            ->checkForSourceChanges(true)
            ->hashPaths([
                $this->wsFactoriesDir,
                $this->wsMigrationsDir,
                $this->wsPreMigrationsDir,
                $this->wsSeedsDir,
            ])
            ->preCalculatedBuildHash(null)
            ->buildSettings(
                [],
                $this->wsMigrationsDir,
                [DatabaseSeeder::class],
                null,
                false,
                false,
                'database',
                null
            )
            ->cacheTools(true, false, false, true)
            ->snapshots(false, 'afterMigrations')
            ->forceRebuild(false)
            ->mysqlSettings('mysql', 'mysqldump')
            ->postgresSettings('psql', 'pg_dump');
    }

    /**
     * Build a new DatabaseBuilder object.
     *
     * @param ConfigDTO|null   $configDTO The ConfigDTO to use.
     * @param DIContainer|null $di        The DIContainer to use.
     * @return DatabaseBuilder
     */
<<<<<<< HEAD
    private function newDatabaseBuilder($config = null, $di = null): DatabaseBuilder
    {
        $config = $config ?? $this->newConfigDTO('sqlite');
        $di = $di ?? $this->newDIContainer($config->connection);
=======
    private function newDatabaseBuilder(?ConfigDTO $configDTO = null, ?DIContainer $di = null): DatabaseBuilder
    {
        $configDTO ??= $this->newConfigDTO('sqlite');
        $di ??= $this->newDIContainer($configDTO->connection);
>>>>>>> 63dfaa05

        $pickDriver = function (string $connection) {
            return config("database.connections.$connection.driver", 'unknown');
        };

        return new DatabaseBuilder(
            'laravel',
            $di,
            $configDTO,
            $this->newHasher($configDTO, $di),
            $pickDriver
        );
    }

    /**
     * Use a config as the environment.
     *
     * @param ConfigDTO|null   $configDTO The ConfigDTO to use.
     * @param DIContainer|null $di        The DIContainer to use.
     * @return void
     */
<<<<<<< HEAD
    public function useConfig($config = null, $di = null)
=======
    public function useConfig(?ConfigDTO $configDTO = null, ?DIContainer $di = null): void
>>>>>>> 63dfaa05
    {
        // generate a build-hash based on the current look_for_changes_in etc. dirs
        $this->newHasher($configDTO, $di)->getBuildHash();
    }

    /**
     * Build a new Hasher based on a ConfigDTO and DIContainer.
     *
     * @param ConfigDTO|null   $configDTO The ConfigDTO to use.
     * @param DIContainer|null $di        The DIContainer to use.
     * @return Hasher
     */
<<<<<<< HEAD
    private function newHasher($config = null, $di = null): Hasher
    {
        $config = $config ?? $this->newConfigDTO('sqlite');
        $di = $di ?? $this->newDIContainer($config->connection);
        return new Hasher($di, $config);
=======
    private function newHasher(?ConfigDTO $configDTO = null, ?DIContainer $di = null): Hasher
    {
        $configDTO ??= $this->newConfigDTO('sqlite');
        $di ??= $this->newDIContainer($configDTO->connection);
        return new Hasher($di, $configDTO);
>>>>>>> 63dfaa05
    }


    /**
     * Prepare the workspace directory by emptying it and copying the contents of another into it.
     *
     * @param string  $sourceDir             The directory to make a copy of.
     * @param string  $destDir               The directory to replace.
     * @param boolean $removeAdaptStorageDir Remove the adapt-storage directory?.
     * @return void
     */
    private function prepareWorkspace(string $sourceDir, string $destDir, bool $removeAdaptStorageDir = true)
    {
        $this->delTree($destDir);
        $this->copyDirRecursive($sourceDir, $destDir);
        if ($removeAdaptStorageDir) {
            $this->delTree($destDir . '/database/adapt-test-storage');
        }
        $this->createGitIgnoreFile($destDir . '/.gitignore');
        $this->loadConfigs($destDir . '/config');

        StorageDir::ensureStorageDirExists($this->wsAdaptStorageDir, new Filesystem(), $this->newLog());
    }

    /**
     * Remove the given directory and it's contents.
     *
     * @param string $dir The directory to remove.
     * @return boolean
     */
    private function delTree(string $dir): bool
    {
        $files = array_filter((array) scandir($dir));
        $files = array_diff($files, ['.', '..']);
        foreach ($files as $file) {
            if (is_dir("$dir/$file")) {
                $this->delTree("$dir/$file");
            } else {
                unlink("$dir/$file");
            }
        }
        return rmdir($dir);
    }

    /**
     * Recursively copy a directory.
     *
     * @param string $sourceDir The directory to read from.
     * @param string $destDir   The directory to write to (will be created if it doesn't exist).
     * @return void
     */
    private function copyDirRecursive(string $sourceDir, string $destDir)
    {
        @mkdir($destDir);
        $files = array_filter((array) scandir($sourceDir));
        $files = array_diff($files, ['.', '..']);
        foreach ($files as $file) {
            if (is_dir("$sourceDir/$file")) {
                $this->copyDirRecursive("$sourceDir/$file", "$destDir/$file");
            } else {
                copy("$sourceDir/$file", "$destDir/$file");
            }
        }
    }

    /**
     * Create a .gitignore file in the given directory to ignore all files.
     *
     * @param string $destPath The location to write the file in.
     * @return boolean
     */
    private function createGitIgnoreFile(string $destPath): bool
    {
        $fp = fopen($destPath, 'w');
        if (!$fp) {
            return false;
        }

        fwrite($fp, '*' . PHP_EOL);
        fwrite($fp, '!.gitignore' . PHP_EOL);
        fclose($fp);
        return true;
    }


    /**
     * Load the laravel config settings from the files in $dir.
     *
     * @param string $dir The directory to look for config files in.
     * @return void
     */
    private function loadConfigs(string $dir)
    {
        foreach ($this->pickConfigFiles($dir) as $configName => $path) {
            config([$configName => require($path)]);
        }

        // put the default sqlite database within the workspace
        config(['database.connections.sqlite.database' => "$this->wsDatabaseDir/database.sqlite"]);
    }

    /**
     * Find the Laravel config files in the given directory.
     *
     * @param string $dir The directory to look in.
     * @return array<string, string>
     */
    private function pickConfigFiles(string $dir): array
    {
        try {
            $files = array_filter((array) scandir($dir));
            return $this->mapConfigPaths($dir, $files);
        } catch (ErrorException $e) {
            return [];
        }
    }

    /**
     * Take the list of files and create an assoc array config-name.path.
     *
     * @param string   $dir   The directory the files are in.
     * @param string[] $files The files in the directory.
     * @return array<string, string>
     */
    private function mapConfigPaths(string $dir, array $files): array
    {
        $return = [];
        foreach ($files as $file) {

            if (!$this->isPHPFile("$dir/$file")) {
                continue;
            }

            $configName = mb_substr($file, 0, -4);
            $return[$configName] = "$dir/$file";
        }
        return $return;
    }

    /**
     * Check if the given path is a php file.
     *
     * @param string $path The path to check.
     * @return boolean
     */
    private function isPHPFile(string $path): bool
    {
        return ((mb_substr($path, -4) == '.php') && (is_file($path)));
    }

    /**
     * Determine the database driver for the given connection.
     *
     * @param string $connection The connection to grab the database-driver for.
     * @return string|null
     */
    private function getDBDriver(string $connection)
    {
        $return = config("database.connections.$connection.driver", 'unknown');
        return is_string($return) || is_null($return) ? $return : null; // phpstan
    }

    /**
     * Check that the existing tables match an expected list.
     *
     * @param string   $connection     The connection to check on.
     * @param string[] $expectedTables The expected tables.
     * @return void
     * @throws Exception When an unknown database driver is found.
     */
    private function assertTableList(string $connection, array $expectedTables)
    {
        switch ($this->getDBDriver($connection)) {
            case 'mysql':
                throw new Exception('mysql driver not implemented yet');
            case 'sqlite':
                $this->assertQueryValues(
                    $connection,
                    "SELECT name FROM sqlite_master WHERE type='table'",
                    [],
                    $expectedTables,
                    true
                );
                break;
            default:
                throw new Exception('Unknown database driver');
        }
    }


    /**
     * Check that the values of a particular field in a table match the expected values.
     *
     * @param string            $connection     The connection to query on.
     * @param ExpectedValuesDTO $expectedValues The expected values.
     * @return void
     */
    private function assertTableValues(string $connection, ExpectedValuesDTO $expectedValues)
    {
        $escFields = "`" . implode('`, `', $expectedValues->fields) . "`";
        $rows = DB::connection($connection)->select("SELECT " . $escFields . " FROM `" . $expectedValues->table . "`");

        $values = collect($rows)->map(function ($row) use ($expectedValues) {
            $return = [];
            foreach ($expectedValues->fields as $field) {
                $return[] = $row->$field;
            }
            return $return;
        })->toArray();

        $this->assertSame($expectedValues->values, $values);
    }

    /**
     * Check that the values of a particular field in a table match the expected values.
     *
     * @param string  $connection The connection to query on.
     * @param string  $query      The query to run.
     * @param mixed[] $values     The values to use in the query.
     * @param mixed[] $expected   The expected values.
     * @param boolean $sort       Sort the values before comparing?.
     * @return void
     */
    private function assertQueryValues(
        string $connection,
        string $query,
        array $values,
        array $expected,
        bool $sort = false
    ) {
        $rows = DB::connection($connection)->select($query, $values);

        $values = [];
        if (count($rows)) {
            $fieldNames = array_keys((array) $rows[0]);
            $firstField = (string) reset($fieldNames);
            $values = collect($rows)->pluck($firstField)->toArray();
        }
        if ($sort) {
            sort($values);
            sort($expected);
        }

        $this->assertSame($expected, $values);
    }
}<|MERGE_RESOLUTION|>--- conflicted
+++ resolved
@@ -129,17 +129,10 @@
      * @param DIContainer|null $di        The DIContainer to use.
      * @return DatabaseBuilder
      */
-<<<<<<< HEAD
-    private function newDatabaseBuilder($config = null, $di = null): DatabaseBuilder
-    {
-        $config = $config ?? $this->newConfigDTO('sqlite');
-        $di = $di ?? $this->newDIContainer($config->connection);
-=======
-    private function newDatabaseBuilder(?ConfigDTO $configDTO = null, ?DIContainer $di = null): DatabaseBuilder
-    {
-        $configDTO ??= $this->newConfigDTO('sqlite');
-        $di ??= $this->newDIContainer($configDTO->connection);
->>>>>>> 63dfaa05
+    private function newDatabaseBuilder($configDTO = null, $di = null): DatabaseBuilder
+    {
+        $configDTO = $configDTO ?? $this->newConfigDTO('sqlite');
+        $di = $di ?? $this->newDIContainer($configDTO->connection);
 
         $pickDriver = function (string $connection) {
             return config("database.connections.$connection.driver", 'unknown');
@@ -161,11 +154,7 @@
      * @param DIContainer|null $di        The DIContainer to use.
      * @return void
      */
-<<<<<<< HEAD
-    public function useConfig($config = null, $di = null)
-=======
-    public function useConfig(?ConfigDTO $configDTO = null, ?DIContainer $di = null): void
->>>>>>> 63dfaa05
+    public function useConfig($configDTO = null, $di = null)
     {
         // generate a build-hash based on the current look_for_changes_in etc. dirs
         $this->newHasher($configDTO, $di)->getBuildHash();
@@ -178,19 +167,11 @@
      * @param DIContainer|null $di        The DIContainer to use.
      * @return Hasher
      */
-<<<<<<< HEAD
-    private function newHasher($config = null, $di = null): Hasher
-    {
-        $config = $config ?? $this->newConfigDTO('sqlite');
-        $di = $di ?? $this->newDIContainer($config->connection);
-        return new Hasher($di, $config);
-=======
-    private function newHasher(?ConfigDTO $configDTO = null, ?DIContainer $di = null): Hasher
-    {
-        $configDTO ??= $this->newConfigDTO('sqlite');
-        $di ??= $this->newDIContainer($configDTO->connection);
+    private function newHasher($configDTO = null, $di = null): Hasher
+    {
+        $configDTO = $configDTO ?? $this->newConfigDTO('sqlite');
+        $di = $di ?? $this->newDIContainer($configDTO->connection);
         return new Hasher($di, $configDTO);
->>>>>>> 63dfaa05
     }
 
 
