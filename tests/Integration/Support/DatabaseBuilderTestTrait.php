--- conflicted
+++ resolved
@@ -44,13 +44,8 @@
     /** @var string The current workspace migrations directory. */
     private $wsMigrationsDir = 'tests/workspaces/current/database/migrations';
 
-<<<<<<< HEAD
-    /** @var string The current workspace pre-migration-imports directory. */
-    private $wsPreMigrationsDir = 'tests/workspaces/current/database/pre-migration-imports';
-=======
     /** @var string The current workspace initial-imports directory. */
-    private string $wsInitialImportsDir = 'tests/workspaces/current/database/initial-imports';
->>>>>>> a67beb6d
+    private $wsInitialImportsDir = 'tests/workspaces/current/database/initial-imports';
 
     /** @var string The current workspace seeds directory. */
     private $wsSeedsDir = 'tests/workspaces/current/database/seeds';
