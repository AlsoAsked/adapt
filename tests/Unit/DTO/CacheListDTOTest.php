<?php

namespace CodeDistortion\Adapt\Tests\Unit\DTO;

use CodeDistortion\Adapt\DTO\CacheListDTO;
use CodeDistortion\Adapt\DTO\DatabaseMetaInfo;
use CodeDistortion\Adapt\DTO\SnapshotMetaInfo;
use CodeDistortion\Adapt\Tests\PHPUnitTestCase;
use DateTime;

/**
 * Test the ConfigDTO class.
 *
 * @phpcs:disable PSR1.Methods.CamelCapsMethodName.NotCamelCaps
 */
class CacheListDTOTest extends PHPUnitTestCase
{
    /**
     * Provide data for the cache_list_dto_can_set_and_get_values test.
     *
     * @return mixed[][]
     */
    public function cacheListDtoDataProvider(): array
    {
        return [
            'projectName' => [
                'method' => 'projectName',
                'params' => ['projectName' => 'my-project'],
            ],
        ];
    }

    /**
     * Test that the CacheListDTO object can set and get values properly.
     *
     * @test
     * @return void
     */
    public function cache_list_dto_can_set_and_get_values()
    {
        $snapshotMetaInfo1 = new SnapshotMetaInfo('', '', new DateTime(), true, function () { return true; }, 14400);
        $snapshotMetaInfo2 = new SnapshotMetaInfo('', '', new DateTime(), true, function () { return true; }, 14400);
        $snapshots = [
            $snapshotMetaInfo1,
            $snapshotMetaInfo2,
        ];

<<<<<<< HEAD
        $databaseMetaInfo1 = new DatabaseMetaInfo('', '', new DateTime(), true, true, function () { return true; }, 14400);
        $databaseMetaInfo2 = new DatabaseMetaInfo('', '', new DateTime(), true, true, function () { return true; }, 14400);
=======
        $databaseMetaInfo1 = new DatabaseMetaInfo('', '', new DateTime(), true, fn() => true, 14400);
        $databaseMetaInfo2 = new DatabaseMetaInfo('', '', new DateTime(), true, fn() => true, 14400);
>>>>>>> 905e4863
        $databases1 = [
            $databaseMetaInfo1,
            $databaseMetaInfo2,
        ];

<<<<<<< HEAD
        $databaseMetaInfo3 = new DatabaseMetaInfo('', '', new DateTime(), true, true, function () { return true; }, 14400);
        $databaseMetaInfo4 = new DatabaseMetaInfo('', '', new DateTime(), true, true, function () { return true; }, 14400);
=======
        $databaseMetaInfo3 = new DatabaseMetaInfo('', '', new DateTime(), true, fn() => true, 14400);
        $databaseMetaInfo4 = new DatabaseMetaInfo('', '', new DateTime(), true, fn() => true, 14400);
>>>>>>> 905e4863
        $databases2 = [
            $databaseMetaInfo3,
            $databaseMetaInfo4,
        ];



        $cacheListDTO = new CacheListDTO();
        $this->assertFalse($cacheListDTO->containsAnyCache());

        $cacheListDTO = (new CacheListDTO())->snapshots($snapshots);
        $this->assertTrue($cacheListDTO->containsAnyCache());

        $cacheListDTO = (new CacheListDTO())->databases('mysql', $databases1);
        $this->assertTrue($cacheListDTO->containsAnyCache());

        $cacheListDTO = (new CacheListDTO())->databases('mysql', []);
        $this->assertFalse($cacheListDTO->containsAnyCache());

        $cacheListDTO = (new CacheListDTO())
            ->snapshots($snapshots)
            ->databases('mysql', $databases1)
            ->databases('sqlite', $databases2);
        $this->assertSame($snapshots, $cacheListDTO->snapshots);
        $this->assertSame(
            ['mysql' => $databases1, 'sqlite' => $databases2],
            $cacheListDTO->databases
        );
    }
}<|MERGE_RESOLUTION|>--- conflicted
+++ resolved
@@ -45,25 +45,15 @@
             $snapshotMetaInfo2,
         ];
 
-<<<<<<< HEAD
-        $databaseMetaInfo1 = new DatabaseMetaInfo('', '', new DateTime(), true, true, function () { return true; }, 14400);
-        $databaseMetaInfo2 = new DatabaseMetaInfo('', '', new DateTime(), true, true, function () { return true; }, 14400);
-=======
-        $databaseMetaInfo1 = new DatabaseMetaInfo('', '', new DateTime(), true, fn() => true, 14400);
-        $databaseMetaInfo2 = new DatabaseMetaInfo('', '', new DateTime(), true, fn() => true, 14400);
->>>>>>> 905e4863
+        $databaseMetaInfo1 = new DatabaseMetaInfo('', '', new DateTime(), true, function () { return true; }, 14400);
+        $databaseMetaInfo2 = new DatabaseMetaInfo('', '', new DateTime(), true, function () { return true; }, 14400);
         $databases1 = [
             $databaseMetaInfo1,
             $databaseMetaInfo2,
         ];
 
-<<<<<<< HEAD
-        $databaseMetaInfo3 = new DatabaseMetaInfo('', '', new DateTime(), true, true, function () { return true; }, 14400);
-        $databaseMetaInfo4 = new DatabaseMetaInfo('', '', new DateTime(), true, true, function () { return true; }, 14400);
-=======
-        $databaseMetaInfo3 = new DatabaseMetaInfo('', '', new DateTime(), true, fn() => true, 14400);
-        $databaseMetaInfo4 = new DatabaseMetaInfo('', '', new DateTime(), true, fn() => true, 14400);
->>>>>>> 905e4863
+        $databaseMetaInfo3 = new DatabaseMetaInfo('', '', new DateTime(), true, function () { return true; }, 14400);
+        $databaseMetaInfo4 = new DatabaseMetaInfo('', '', new DateTime(), true, function () { return true; }, 14400);
         $databases2 = [
             $databaseMetaInfo3,
             $databaseMetaInfo4,
