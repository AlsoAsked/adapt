<?php

namespace CodeDistortion\Adapt\Tests\Unit\DTO;

use CodeDistortion\Adapt\DTO\ConfigDTO;
use CodeDistortion\Adapt\Exceptions\AdaptRemoteShareException;
use CodeDistortion\Adapt\Tests\AssertExceptionTrait;
use CodeDistortion\Adapt\Tests\PHPUnitTestCase;

/**
 * Test the ConfigDTO class.
 *
 * @phpcs:disable PSR1.Methods.CamelCapsMethodName.NotCamelCaps
 */
class ConfigDTOTest extends PHPUnitTestCase
{
    use AssertExceptionTrait;

    /**
     * Provide data for the config_dto_can_set_and_get_values test.
     *
     * @return mixed[][]
     */
    public function configDtoDataProvider(): array
    {
        return [
            'dtoVersion' => [
                'method' => 'dtoVersion',
                'params' => ['dtoVersion' => 5],
            ],

            'projectName' => [
                'method' => 'projectName',
                'params' => ['projectName' => 'my-project'],
            ],

            'testName' => [
                'method' => 'testName',
                'params' => ['testName' => 'Some test'],
            ],

            'connection' => [
                'method' => 'connection',
                'params' => ['connection' => 'mysql'],
            ],

            'connectionExists' => [
                'method' => 'connectionExists',
                'params' => ['connectionExists' => true],
            ],

            'driver' => [
                'method' => 'driver',
                'params' => ['driver' => 'mysql'],
            ],

            'origDatabase' => [
                'method' => 'origDatabase',
                'params' => ['origDatabase' => 'orig_database'],
            ],

            'database' => [
                'method' => 'database',
                'params' => ['database' => 'new_database'],
            ],

            'databaseModifier' => [
                'method' => 'databaseModifier',
                'params' => ['databaseModifier' => '_1'],
            ],

            'storageDir' => [
                'method' => 'storageDir',
                'params' => ['storageDir' => '/somewhere/databases'],
            ],

            'snapshotPrefix' => [
                'method' => 'snapshotPrefix',
                'params' => ['snapshotPrefix' => 'snapshot.'],
            ],

            'databasePrefix' => [
                'method' => 'databasePrefix',
                'params' => ['databasePrefix' => 'test-'],
            ],

            'cacheInvalidationMethod 1' => [
                'method' => 'cacheInvalidationMethod',
                'params' => ['cacheInvalidationMethod' => 'content'],
            ],
            'cacheInvalidationMethod 2' => [
                'method' => 'cacheInvalidationMethod',
                'params' => ['cacheInvalidationMethod' => 'modified'],
            ],
            'cacheInvalidationMethod 3' => [
                'method' => 'cacheInvalidationMethod',
                'params' => ['cacheInvalidationMethod' => null],
            ],
            'cacheInvalidationMethod 4' => [
                'method' => 'cacheInvalidationMethod',
                'params' => ['cacheInvalidationMethod' => true],
                'outcome' => ['cacheInvalidationMethod' => 'modified'],
            ],
            'cacheInvalidationMethod 5' => [
                'method' => 'cacheInvalidationMethod',
                'params' => ['cacheInvalidationMethod' => false],
                'outcome' => ['cacheInvalidationMethod' => null],
            ],

            'checksumPaths' => [
                'method' => 'checksumPaths',
                'params' => ['checksumPaths' => ['/someplace1', '/someplace2']],
            ],

            'preCalculatedBuildChecksum' => [
                'method' => 'preCalculatedBuildChecksum',
                'params' => ['preCalculatedBuildChecksum' => 'aaaaaaaaaaaaaaaaaaaaaaaaaaaaaaaa'],
            ],

            'buildSettings 1' => [
                'method' => 'buildSettings',
                'params' => [
                    'initialImports' => ['mysql' => 'someFile.sql'],
                    'migrations' => true,
                    'seeders' => ['DatabaseSeeder', 'TestSeeder'],
                    'remoteBuildUrl' => 'https://something',
                    'isBrowserTest' => true,
                    'isParallelTest' => true,
                    'isRemoteBuild' => false,
                    'sessionDriver' => 'database',
                    'remoteCallerSessionDriver' => null,
                ],
            ],
            'buildSettings 2' => [
                'method' => 'buildSettings',
                'params' => [
                    'initialImports' => ['mysql' => 'someFile.sql'],
                    'migrations' => false,
                    'seeders' => ['DatabaseSeeder', 'TestSeeder'],
                    'remoteBuildUrl' => null,
                    'isBrowserTest' => true,
                    'isParallelTest' => true,
                    'isRemoteBuild' => false,
                    'sessionDriver' => 'file',
                    'remoteCallerSessionDriver' => 'database',
                ],
            ],
            'buildSettings 3' => [
                'method' => 'buildSettings',
                'params' => [
                    'initialImports' => ['mysql' => 'someFile.sql'],
                    'migrations' => true,
                    'seeders' => ['DatabaseSeeder', 'TestSeeder'],
                    'remoteBuildUrl' => null,
                    'isBrowserTest' => false,
                    'isParallelTest' => false,
                    'isRemoteBuild' => true,
                    'sessionDriver' => 'database',
                    'remoteCallerSessionDriver' => null,
                ],
            ],
            'buildSettings 4' => [
                'method' => 'buildSettings',
                'params' => [
                    'initialImports' => ['mysql' => 'someFile.sql'],
                    'migrations' => '/migrations-path',
                    'seeders' => ['DatabaseSeeder', 'TestSeeder'],
                    'remoteBuildUrl' => null,
                    'isBrowserTest' => true,
                    'isParallelTest' => false,
                    'isRemoteBuild' => false,
                    'sessionDriver' => 'database',
                    'remoteCallerSessionDriver' => null,
                ],
            ],

            'initialImports' => [
                'method' => 'initialImports',
                'params' => ['initialImports' => ['mysql' => 'someFile.sql']],
            ],

            'migrations 1' => [
                'method' => 'migrations',
                'params' => ['migrations' => true],
            ],
            'migrations 2' => [
                'method' => 'migrations',
                'params' => ['migrations' => false],
            ],
            'migrations 3' => [
                'method' => 'migrations',
                'params' => ['migrations' => '/migrations-path'],
            ],

            'seeders' => [
                'method' => 'seeders',
                'params' => ['seeders' => ['DatabaseSeeder', 'TestSeeder']],
            ],

            'remoteBuildUrl 1' => [
                'method' => 'remoteBuildUrl',
                'params' => ['remoteBuildUrl' => 'https://something'],
            ],
            'remoteBuildUrl 2' => [
                'method' => 'remoteBuildUrl',
                'params' => ['remoteBuildUrl' => null],
            ],

            'isBrowserTest' => [
                'method' => 'isBrowserTest',
                'params' => ['isBrowserTest' => true],
            ],

            'isRemoteBuild' => [
                'method' => 'isRemoteBuild',
                'params' => ['isRemoteBuild' => true],
            ],

            'dbAdapterSupport' => [
                'method' => 'dbAdapterSupport',
                'params' => [
                    'dbSupportsReUse' => true,
                    'dbSupportsSnapshots' => true,
                    'dbSupportsScenarios' => true,
                    'dbSupportsTransactions' => true,
                    'dbSupportsJournaling' => true,
                    'dbSupportsVerification' => true,
                 ],
            ],

            'dbSupportsReUse' => [
                'method' => 'dbSupportsReUse',
                'params' => ['dbSupportsReUse' => true],
            ],

            'dbSupportsSnapshots' => [
                'method' => 'dbSupportsSnapshots',
                'params' => ['dbSupportsSnapshots' => true],
            ],

            'dbSupportsScenarios' => [
                'method' => 'dbSupportsScenarios',
                'params' => ['dbSupportsScenarios' => true],
            ],

            'dbSupportsTransactions' => [
                'method' => 'dbSupportsTransactions',
                'params' => ['dbSupportsTransactions' => true],
            ],

            'dbSupportsJournaling' => [
                'method' => 'dbSupportsJournaling',
                'params' => ['dbSupportsJournaling' => true],
            ],

            'dbSupportsVerification' => [
                'method' => 'dbSupportsVerification',
                'params' => ['dbSupportsVerification' => true],
            ],

            'sessionDriver' => [
                'method' => 'sessionDriver',
                'params' => ['sessionDriver' => 'database'],
            ],

            'remoteCallerSessionDriver' => [
                'method' => 'remoteCallerSessionDriver',
                'params' => ['remoteCallerSessionDriver' => null],
            ],

            'remoteCallerSessionDriver 2' => [
                'method' => 'remoteCallerSessionDriver',
                'params' => ['remoteCallerSessionDriver' => 'database'],
            ],

            'cacheTools 1' => [
                'method' => 'cacheTools',
                'params' => [
                    'reuseTransaction' => false,
                    'reuseJournal' => true,
                    'verifyDatabase' => false,
                    'scenarios' => true,
                ],
            ],
            'cacheTools 2' => [
                'method' => 'cacheTools',
                'params' => [
                    'reuseTransaction' => false,
                    'reuseJournal' => false,
                    'verifyDatabase' => true,
                    'scenarios' => true,
                ],
            ],
            'cacheTools 3' => [
                'method' => 'cacheTools',
                'params' => [
                    'reuseTransaction' => true,
                    'reuseJournal' => true,
                    'verifyDatabase' => false,
                    'scenarios' => false,
                ],
            ],
            'cacheTools 4' => [
                'method' => 'cacheTools',
                'params' => [
                    'reuseTransaction' => true,
                    'reuseJournal' => false,
                    'verifyDatabase' => true,
                    'scenarios' => false,
                ],
            ],

            'reuseTransaction' => [
                'method' => 'reuseTransaction',
                'params' => [
                    'reuseTransaction' => true,
                ],
            ],

            'reuseJournal' => [
                'method' => 'reuseJournal',
                'params' => [
                    'reuseJournal' => true,
                ],
            ],

            'verifyDatabase' => [
                'method' => 'verifyDatabase',
                'params' => [
                    'verifyDatabase' => true,
                ],
            ],

            'scenarios' => [
                'method' => 'scenarios',
                'params' => [
                    'scenarios' => true,
                ],
            ],

            'snapshots 1' => [
                'method' => 'snapshots',
                'params' => [
                    'useSnapshotsWhenReusingDB' => false,
                    'useSnapshotsWhenNotReusingDB' => false,
                ],
            ],
            'snapshots 2' => [
                'method' => 'snapshots',
                'params' => [
                    'useSnapshotsWhenReusingDB' => 'afterMigrations',
                    'useSnapshotsWhenNotReusingDB' => false,
                ],
            ],
            'snapshots 3' => [
                'method' => 'snapshots',
                'params' => [
                    'useSnapshotsWhenReusingDB' => 'afterSeeders',
                    'useSnapshotsWhenNotReusingDB' => 'afterMigrations',
                ],
            ],
            'snapshots 4' => [
                'method' => 'snapshots',
                'params' => [
                    'useSnapshotsWhenReusingDB' => 'both',
                    'useSnapshotsWhenNotReusingDB' => 'afterSeeders',
                ],
            ],
            'snapshots 5' => [
                'method' => 'snapshots',
                'params' => [
                    'useSnapshotsWhenReusingDB' => false,
                    'useSnapshotsWhenNotReusingDB' => 'both',
                ],
            ],

            'forceRebuild 1' => [
                'method' => 'forceRebuild',
                'params' => [
                    'forceRebuild' => false,
                ],
            ],
            'forceRebuild 2' => [
                'method' => 'forceRebuild',
                'params' => [
                    'forceRebuild' => true,
                ],
            ],

            'mysqlSettings' => [
                'method' => 'mysqlSettings',
                'params' => [
                    'mysqlExecutablePath' => 'somewhere/mysql',
                    'mysqldumpExecutablePath' => 'somewhere/mysqldump',
                ],
            ],

            'postgresSettings' => [
                'method' => 'postgresSettings',
                'params' => [
                    'psqlExecutablePath' => 'somewhere/psql',
                    'pgDumpExecutablePath' => 'somewhere/pg_dump',
                ],
            ],

            'staleGraceSeconds' => [
                'method' => 'staleGraceSeconds',
                'params' => ['staleGraceSeconds' => 100],
            ],
        ];
    }

    /**
     * Test that the ConfigDTO object can set and get values properly.
     *
     * @test
     * @dataProvider configDtoDataProvider
     * @param string       $method  The set method to call.
     * @param mixed[]      $params  The parameters to pass to this set method, and the values to check after.
     * @param mixed[]|null $outcome The outcome values to check for (uses $params if not given).
     * @return void
     */
    public function config_dto_can_set_and_get_values(string $method, array $params, array $outcome = null)
    {
        $configDTO = new ConfigDTO();

        $callable = [$configDTO, $method];
        if (is_callable($callable)) {
            call_user_func_array($callable, $params);
        }

        $outcome = $outcome ?? $params;
        foreach ($outcome as $name => $value) {
            $this->assertSame($value, $configDTO->$name);
        }
    }



    /**
     * Test the ConfigDTO->pickSeedersToInclude() getter.
     *
     * @test
     * @return void
     */
    public function test_pick_seeders_to_include_getter()
    {
        $seeders = ['DatabaseSeeder', 'TestSeeder'];
        $configDTO = (new ConfigDTO())->seeders($seeders);

        $configDTO->migrations(true);
        $this->assertSame($seeders, $configDTO->pickSeedersToInclude());

        $configDTO->migrations(false);
        $this->assertSame([], $configDTO->pickSeedersToInclude());
    }



    /**
     * Provide data for the test_pick_initial_imports_getter test.
     *
     * @return mixed[][]
     */
    public function pickInitialImportsDataProvider(): array
    {
        return [
            [
                'initialImports' => [
                    'mysql' => ['database/dumps/mysql/my-database.sql'],
                    'sqlite' => ['database/dumps/sqlite/my-database.sqlite'],
                ],
                'driver' => 'mysql',
                'expected' => ['database/dumps/mysql/my-database.sql'],
            ],
            [
                'initialImports' => [
                    'mysql' => ['database/dumps/mysql/my-database.sql'],
                    'sqlite' => ['database/dumps/sqlite/my-database.sqlite'],
                ],
                'driver' => 'sqlite',
                'expected' => ['database/dumps/sqlite/my-database.sqlite'],
            ],
            [
                'initialImports' => [
                    'mysql' => ['database/dumps/mysql/my-database.sql'],
                    'sqlite' => ['database/dumps/sqlite/my-database.sqlite'],
                ],
                'driver' => 'blah',
                'expected' => [],
            ],
            [
                'initialImports' => [
                    'mysql' => 'database/dumps/mysql/my-database.sql',
                    'sqlite' => 'database/dumps/sqlite/my-database.sqlite'
                ],
                'driver' => 'mysql',
                'expected' => ['database/dumps/mysql/my-database.sql'],
            ],
            [
                'initialImports' => [
                    'mysql' => '',
                    'sqlite' => ''
                ],
                'driver' => 'mysql',
                'expected' => [],
            ],
        ];
    }

    /**
     * Test the ConfigDTO->pickInitialImports() getter.
     *
     * @test
     * @dataProvider pickInitialImportsDataProvider
     * @param array<int, string|string[]> $initialImports The initial-imports value (same as what could be put in the
     *                                                    config).
     * @param string                      $driver         The driver to read from.
     * @param mixed                       $expected       The expected output.
     * @return void
     */
    public function test_pick_initial_imports_getter(array $initialImports, string $driver, $expected)
    {
        $this->assertSame(
            $expected,
            (new ConfigDTO())->initialImports($initialImports)->driver($driver)->pickInitialImports()
        );
    }



    /**
     * Test ConfigDTO->shouldInitialise().
     *
     * @test
     * @return void
     */
    public function test_should_initialise()
    {
        $this->assertTrue((new ConfigDTO())->connectionExists(true)->shouldInitialise());
        $this->assertFalse((new ConfigDTO())->connectionExists(false)->shouldInitialise());
    }



    /**
     * DataProvider for the test_check_that_session_drivers_match test.
     *
     * @return mixed[][]
     */
    public function sessionDriversDataProvider(): array
    {
        return [
            [
                'isRemoteBuild' => false,
                'isBrowserTest' => true,
                'sessionDriver' => 'database',
                'remoteCallerSessionDriver' => 'file',
                'expectException' => null,
            ],
            [
                'isRemoteBuild' => true,
                'isBrowserTest' => false,
                'sessionDriver' => 'database',
                'remoteCallerSessionDriver' => 'file',
                'expectException' => null,
            ],
            [
                'isRemoteBuild' => false,
                'isBrowserTest' => false,
                'sessionDriver' => 'database',
                'remoteCallerSessionDriver' => 'file',
                'expectException' => null,
            ],
            [
                'isRemoteBuild' => true,
                'isBrowserTest' => true,
                'sessionDriver' => 'database',
                'remoteCallerSessionDriver' => 'database',
                'expectException' => null,
            ],
            [
                'isRemoteBuild' => true,
                'isBrowserTest' => true,
                'sessionDriver' => 'database',
                'remoteCallerSessionDriver' => 'file',
                'expectException' => AdaptRemoteShareException::class,
            ],
        ];
    }

    /**
     * Test ConfigDTO->checkThatSessionDriversMatch().
     *
     * @test
     * @dataProvider sessionDriversDataProvider
     * @param boolean     $isRemoteBuild             The isRemoteBuild value.
     * @param boolean     $isBrowserTest             The isBrowserTest value.
     * @param string      $sessionDriver             The sessionDriver value.
     * @param string      $remoteCallerSessionDriver The remoteCallerSessionDriver value.
     * @param string|null $expectException           The expected exception.
     * @return void
     */
    public function test_check_that_session_drivers_match(
        bool $isRemoteBuild,
        bool $isBrowserTest,
        string $sessionDriver,
        string $remoteCallerSessionDriver,
        string $expectException = null
    ) {

        $callback = function() use ($isRemoteBuild, $isBrowserTest, $sessionDriver, $remoteCallerSessionDriver) {
            (new ConfigDTO())
                ->isRemoteBuild($isRemoteBuild)
                ->isBrowserTest($isBrowserTest)
                ->sessionDriver($sessionDriver)
                ->remoteCallerSessionDriver($remoteCallerSessionDriver)
                ->ensureThatSessionDriversMatch();
        };

        $this->assertException($expectException, $callback);
    }



    /**
     * Provide data for the test_can_use_transactions test.
     *
     * @return mixed[][]
     */
    public function databaseCanUseTransactionsDataProvider(): array
    {
        return [
            [
                'reuseTransaction' => true,
                'connectionExists' => true,
                'isRemoteBuild' => false,
                'isBrowserTest' => false,
                'dbSupportsTransactions' => true,
                'expectedCanUseTransactions' => true,
            ],
            [
                'reuseTransaction' => true,
                'connectionExists' => false, // off
                'isRemoteBuild' => false,
                'isBrowserTest' => false,
                'dbSupportsTransactions' => true,
                'expectedCanUseTransactions' => false,
            ],
            [
                'reuseTransaction' => true,
                'connectionExists' => true,
                'isRemoteBuild' => true, // true
                'isBrowserTest' => false,
                'dbSupportsTransactions' => true,
                'expectedCanUseTransactions' => true,
            ],
            [
                'reuseTransaction' => true,
                'connectionExists' => true,
                'isRemoteBuild' => false,
                'isBrowserTest' => true, // true
                'dbSupportsTransactions' => true,
                'expectedCanUseTransactions' => false,
            ],
            [
                'reuseTransaction' => true,
                'connectionExists' => true,
                'isRemoteBuild' => false,
                'isBrowserTest' => false,
                'dbSupportsTransactions' => false, // false
                'expectedCanUseTransactions' => false,
            ],

            [
                'reuseTransaction' => false,
                'connectionExists' => true,
                'isRemoteBuild' => false,
                'isBrowserTest' => false,
                'dbSupportsTransactions' => true,
                'expectedCanUseTransactions' => false,
            ],
            [
                'reuseTransaction' => false,
                'connectionExists' => false, // off
                'isRemoteBuild' => false,
                'isBrowserTest' => false,
                'dbSupportsTransactions' => true,
                'expectedCanUseTransactions' => false,
            ],
            [
                'reuseTransaction' => false,
                'connectionExists' => true,
                'isRemoteBuild' => true, // true
                'isBrowserTest' => false,
                'dbSupportsTransactions' => true,
                'expectedCanUseTransactions' => false,
            ],
            [
                'reuseTransaction' => false,
                'connectionExists' => true,
                'isRemoteBuild' => false,
                'isBrowserTest' => true, // true
                'dbSupportsTransactions' => true,
                'expectedCanUseTransactions' => false,
            ],
            [
                'reuseTransaction' => false,
                'connectionExists' => true,
                'isRemoteBuild' => false,
                'isBrowserTest' => false,
                'dbSupportsTransactions' => false, // false
                'expectedCanUseTransactions' => false,
            ],
        ];
    }

    /**
     * Test ConfigDTO->canUseTransactions().
     *
     * @test
     * @dataProvider databaseCanUseTransactionsDataProvider
     * @param boolean $reuseTransaction           The "reuse-transaction" setting.
     * @param boolean $connectionExists           Whether the connection exists or not.
     * @param boolean $isRemoteBuild              Is this process building a db for another Adapt installation?.
     * @param boolean $isBrowserTest              Is this test a browser-test?.
     * @param boolean $dbSupportsTransactions     Whether the database supports transactions or not.
     * @param boolean $expectedCanUseTransactions The expected canUseTransactions() result.
     * @return void
     */
    public function test_can_use_transactions(
        bool $reuseTransaction,
        bool $connectionExists,
        bool $isRemoteBuild,
        bool $isBrowserTest,
        bool $dbSupportsTransactions,
        bool $expectedCanUseTransactions
    ) {

        $configDTO = (new ConfigDTO())
            ->reuseTransaction($reuseTransaction)
            ->reuseJournal(true)
            ->connectionExists($connectionExists)
            ->isRemoteBuild($isRemoteBuild)
            ->isBrowserTest($isBrowserTest)
            ->dbSupportsReUse($dbSupportsTransactions)
            ->dbSupportsTransactions($dbSupportsTransactions)
            ->dbSupportsJournaling(true);

        $this->assertSame($expectedCanUseTransactions, $configDTO->canUseTransactions());
    }



    /**
     * Provide data for the test_can_use_journaling test.
     *
     * @return mixed[][]
     */
    public function databaseCanUseJournalingDataProvider(): array
    {
        return [
            [
                'reuseJournal' => true,
                'connectionExists' => true,
                'isRemoteBuild' => false,
                'isBrowserTest' => false,
                'dbSupportsJournaling' => true,
                'expectedCanUseJournaling' => true,
            ],
            [
                'reuseJournal' => true,
                'connectionExists' => false, // off
                'isRemoteBuild' => false,
                'isBrowserTest' => false,
                'dbSupportsJournaling' => true,
                'expectedCanUseJournaling' => false,
            ],
            [
                'reuseJournal' => true,
                'connectionExists' => true,
                'isRemoteBuild' => true, // true
                'isBrowserTest' => false,
                'dbSupportsJournaling' => true,
                'expectedCanUseJournaling' => true,
            ],
            [
                'reuseJournal' => true,
                'connectionExists' => true,
                'isRemoteBuild' => false,
                'isBrowserTest' => true, // true
                'dbSupportsJournaling' => true,
                'expectedCanUseJournaling' => true, // journaling is allowed for browser tests
            ],
            [
                'reuseJournal' => true,
                'connectionExists' => true,
                'isRemoteBuild' => false,
                'isBrowserTest' => false,
                'dbSupportsJournaling' => false, // false
                'expectedCanUseJournaling' => false,
            ],

            [
                'reuseJournal' => false,
                'connectionExists' => true,
                'isRemoteBuild' => false,
                'isBrowserTest' => false,
                'dbSupportsJournaling' => true,
                'expectedCanUseJournaling' => false,
            ],
            [
                'reuseJournal' => false,
                'connectionExists' => false, // off
                'isRemoteBuild' => false,
                'isBrowserTest' => false,
                'dbSupportsJournaling' => true,
                'expectedCanUseJournaling' => false,
            ],
            [
                'reuseJournal' => false,
                'connectionExists' => true,
                'isRemoteBuild' => true, // true
                'isBrowserTest' => false,
                'dbSupportsJournaling' => true,
                'expectedCanUseJournaling' => false,
            ],
            [
                'reuseJournal' => false,
                'connectionExists' => true,
                'isRemoteBuild' => false,
                'isBrowserTest' => true, // true
                'dbSupportsJournaling' => true,
                'expectedCanUseJournaling' => false,
            ],
            [
                'reuseJournal' => false,
                'connectionExists' => true,
                'isRemoteBuild' => false,
                'isBrowserTest' => false,
                'dbSupportsJournaling' => false, // false
                'expectedCanUseJournaling' => false,
            ],
        ];
    }

    /**
     * Test ConfigDTO->canUseJournaling().
     *
     * @test
     * @dataProvider databaseCanUseJournalingDataProvider
     * @param boolean $reuseJournal             The "reuse-journal" setting.
     * @param boolean $connectionExists         Whether the connection exists or not.
     * @param boolean $isRemoteBuild            Is this process building a db for another Adapt installation?.
     * @param boolean $isBrowserTest            Is this test a browser-test?.
     * @param boolean $dbSupportsJournaling     Whether the database supports journaling or not.
     * @param boolean $expectedCanUseJournaling The expected canUseJournaling() result.
     * @return void
     */
    public function test_can_use_journaling(
        bool $reuseJournal,
        bool $connectionExists,
        bool $isRemoteBuild,
        bool $isBrowserTest,
        bool $dbSupportsJournaling,
        bool $expectedCanUseJournaling
    ) {

        $configDTO = (new ConfigDTO())
            ->reuseTransaction(true)
            ->reuseJournal($reuseJournal)
            ->connectionExists($connectionExists)
            ->isRemoteBuild($isRemoteBuild)
            ->isBrowserTest($isBrowserTest)
            ->dbSupportsReUse(true)
            ->dbSupportsTransactions(true)
            ->dbSupportsJournaling($dbSupportsJournaling);

        $this->assertSame($expectedCanUseJournaling, $configDTO->canUseJournaling());
    }



    /**
     * Provide data for the test_should_use_transactions_or_journaling test.
     *
     * @return mixed[][]
     */
    public function databaseShouldUseTransactionsOrJournalingDataProvider(): array
    {
        return [
            [
                'reuseTransaction' => true,
                'reuseJournal' => true,
                'expectedShouldUseTransactions' => true,
                'expectedShouldUseJournaling' => false,
                'expectedReusingDB' => true,
            ],
            [
                'reuseTransaction' => true,
                'reuseJournal' => false,
                'expectedShouldUseTransactions' => true,
                'expectedShouldUseJournaling' => false,
                'expectedReusingDB' => true,
            ],
            [
                'reuseTransaction' => false,
                'reuseJournal' => true,
                'expectedShouldUseTransactions' => false,
                'expectedShouldUseJournaling' => true,
                'expectedReusingDB' => true,
            ],
            [
                'reuseTransaction' => false,
                'reuseJournal' => false,
                'expectedShouldUseTransactions' => false,
                'expectedShouldUseJournaling' => false,
                'expectedReusingDB' => false,
            ],
        ];
    }

    /**
     * Test ConfigDTO->shouldUseTransactions(), ConfigDTO->shouldUseJournaling() and ConfigDTO->reusingDB().
     *
     * @test
     * @dataProvider databaseShouldUseTransactionsOrJournalingDataProvider
     * @param boolean $reuseTransaction              The "reuse-transaction" setting.
     * @param boolean $reuseJournal                  The "reuse-journal" setting.
     * @param boolean $expectedShouldUseTransactions The expected canUseTransactions() result.
     * @param boolean $expectedShouldUseJournaling   The expected canUseJournaling() result.
     * @param boolean $expectedReusingDB             The expected reusingDB() result.
     * @return void
     */
    public function test_should_use_transactions_or_journaling(
        bool $reuseTransaction,
        bool $reuseJournal,
        bool $expectedShouldUseTransactions,
        bool $expectedShouldUseJournaling,
        bool $expectedReusingDB
    ) {

        $configDTO = (new ConfigDTO())
            ->reuseTransaction($reuseTransaction)
            ->reuseJournal($reuseJournal)
            ->connectionExists(true)
            ->isRemoteBuild(false)
            ->isBrowserTest(false)
            ->dbSupportsReUse(true)
            ->dbSupportsTransactions(true)
            ->dbSupportsJournaling(true);

        $this->assertSame($expectedShouldUseTransactions, $configDTO->shouldUseTransaction());
        $this->assertSame($expectedShouldUseJournaling, $configDTO->shouldUseJournal());
        $this->assertSame($expectedReusingDB, $configDTO->reusingDB());
    }



    /**
     * Provide data for the test_should_verify_database test.
     *
     * @return mixed[][]
     */
    public function databaseShouldVerifyDatabaseDataProvider(): array
    {
        return [
            [
                'verifyDatabase' => true,
                'dbSupportsVerification' => true,
                'shouldVerifyStructure' => true,
                'shouldVerifyData' => true,
                'expectedShouldVerifyDatabase' => true,
            ],
            [
                'verifyDatabase' => true,
                'dbSupportsVerification' => false,
                'shouldVerifyStructure' => false,
                'shouldVerifyData' => false,
                'expectedShouldVerifyDatabase' => false,
            ],
            [
                'verifyDatabase' => false,
                'dbSupportsVerification' => true,
                'shouldVerifyStructure' => false,
                'shouldVerifyData' => false,
                'expectedShouldVerifyDatabase' => false,
            ],
            [
                'verifyDatabase' => false,
                'dbSupportsVerification' => false,
                'shouldVerifyStructure' => false,
                'shouldVerifyData' => false,
                'expectedShouldVerifyDatabase' => false,
            ],
        ];
    }

    /**
     * Test ConfigDTO->shouldVerifyStructure(), ConfigDTO->shouldVerifyData() and ConfigDTO->shouldVerifyDatabase().
     *
     * @test
     * @dataProvider databaseShouldVerifyDatabaseDataProvider
     * @param boolean $verifyDatabase               The "verify-database" setting.
     * @param boolean $dbSupportsVerification       Whether the database supports verification or not.
     * @param boolean $shouldVerifyStructure        The expected shouldVerifyStructure() result.
     * @param boolean $shouldVerifyData             The expected shouldVerifyData() result.
     * @param boolean $expectedShouldVerifyDatabase The expected shouldVerifyDatabase() result.
     * @return void
     */
    public function test_should_verify_database(
        bool $verifyDatabase,
        bool $dbSupportsVerification,
        bool $shouldVerifyStructure,
        bool $shouldVerifyData,
        bool $expectedShouldVerifyDatabase
    ) {

        $configDTO = (new ConfigDTO())
            ->verifyDatabase($verifyDatabase)
            ->dbSupportsVerification($dbSupportsVerification);

        $this->assertSame($shouldVerifyStructure, $configDTO->shouldVerifyStructure());
        $this->assertSame($shouldVerifyData, $configDTO->shouldVerifyData());
        $this->assertSame($expectedShouldVerifyDatabase, $configDTO->shouldVerifyDatabase());
    }



    /**
     * Test ConfigDTO->usingScenarios().
     *
     * @test
     * @return void
     */
<<<<<<< HEAD
    public function test_using_scenario_test_dbs()
=======
    public function test_using_scenarios(): void
>>>>>>> 8501b8dc
    {
        $this->assertTrue(
            (new ConfigDTO())->scenarios(true)->dbSupportsScenarios(true)->usingScenarios()
        );
        $this->assertFalse(
            (new ConfigDTO())->scenarios(true)->dbSupportsScenarios(false)->usingScenarios()
        );
        $this->assertFalse(
            (new ConfigDTO())->scenarios(false)->dbSupportsScenarios(true)->usingScenarios()
        );
        $this->assertFalse(
            (new ConfigDTO())->scenarios(false)->dbSupportsScenarios(false)->usingScenarios()
        );
    }



    /**
     * Test ConfigDTO->shouldBuildRemotely().
     *
     * @test
     * @return void
     */
    public function test_should_build_remotely()
    {
        $this->assertTrue((new ConfigDTO())->remoteBuildUrl('https://some-host/')->shouldBuildRemotely());
        $this->assertFalse((new ConfigDTO())->remoteBuildUrl('')->shouldBuildRemotely());
        $this->assertFalse((new ConfigDTO())->remoteBuildUrl(null)->shouldBuildRemotely());
    }



    /**
     * Test ConfigDTO->seedingIsAllowed().
     *
     * @test
     * @return void
     */
    public function test_seeding_is_allowed()
    {
        $this->assertTrue((new ConfigDTO())->migrations(true)->seedingIsAllowed());
        $this->assertTrue((new ConfigDTO())->migrations('/some/path')->seedingIsAllowed());
        $this->assertFalse((new ConfigDTO())->migrations(false)->seedingIsAllowed());
    }



    /**
     * Test ConfigDTO->snapshotsAreEnabled().
     *
     * @test
     * @return void
     */
    public function test_snapshots_are_enabled()
    {
        $this->assertTrue(
            $this->newConfigReusableDB()
                ->snapshots('afterMigrations', false)
                ->snapshotsAreEnabled()
        );

        $this->assertTrue(
            $this->newConfigNotReusableDB()
                ->snapshots(false, 'afterMigrations')
                ->snapshotsAreEnabled()
        );

        $this->assertFalse(
            $this->newConfigReusableDB()
                ->snapshots(false, false)
                ->snapshotsAreEnabled()
        );

        $this->assertFalse(
            $this->newConfigNotReusableDB()
                ->snapshots(false, false)
                ->snapshotsAreEnabled()
        );
    }



    /**
     * Provide data for the test_should_take_snapshot_after_migrations_and_seeders test.
     *
     * @return mixed[][]
     */
    public function shouldTakeSnapshotsDataProvider(): array
    {
        $return = [
            // reusable database - but with no migrations and no seeders
            [
                'reusableDB' => true,
                'migrations' => false,
                'seeders' => [],
                'useSnapshotsWhenReusingDB' => false,
                'useSnapshotsWhenNotReusingDB' => false,
                'afterMigrationsExpected' => false,
                'afterSeedersExpected' => false,
                'snapshotTypeExpected' => null,
            ],
            [
                'reusableDB' => true,
                'migrations' => false,
                'seeders' => [],
                'useSnapshotsWhenReusingDB' => 'afterMigrations',
                'useSnapshotsWhenNotReusingDB' => false,
                'afterMigrationsExpected' => false,
                'afterSeedersExpected' => false,
                'snapshotTypeExpected' => 'afterMigrations',
            ],
            [
                'reusableDB' => true,
                'migrations' => false,
                'seeders' => [],
                'useSnapshotsWhenReusingDB' => 'afterSeeders',
                'useSnapshotsWhenNotReusingDB' => false,
                'afterMigrationsExpected' => false,
                'afterSeedersExpected' => false,
                'snapshotTypeExpected' => 'afterSeeders',
            ],
            [
                'reusableDB' => true,
                'migrations' => false,
                'seeders' => [],
                'useSnapshotsWhenReusingDB' => 'both',
                'useSnapshotsWhenNotReusingDB' => false,
                'afterMigrationsExpected' => false,
                'afterSeedersExpected' => false,
                'snapshotTypeExpected' => 'both',
            ],

            // reusable database - with migrations but no seeders
            [
                'reusableDB' => true,
                'migrations' => true,
                'seeders' => [],
                'useSnapshotsWhenReusingDB' => false,
                'useSnapshotsWhenNotReusingDB' => false,
                'afterMigrationsExpected' => false,
                'afterSeedersExpected' => false,
                'snapshotTypeExpected' => null,
            ],
            [
                'reusableDB' => true,
                'migrations' => true,
                'seeders' => [],
                'useSnapshotsWhenReusingDB' => 'afterMigrations',
                'useSnapshotsWhenNotReusingDB' => false,
                'afterMigrationsExpected' => true,
                'afterSeedersExpected' => false,
                'snapshotTypeExpected' => 'afterMigrations',
            ],
            [
                'reusableDB' => true,
                'migrations' => true,
                'seeders' => [],
                'useSnapshotsWhenReusingDB' => 'afterSeeders',
                'useSnapshotsWhenNotReusingDB' => false,
                'afterMigrationsExpected' => true,
                'afterSeedersExpected' => false,
                'snapshotTypeExpected' => 'afterSeeders',
            ],
            [
                'reusableDB' => true,
                'migrations' => true,
                'seeders' => [],
                'useSnapshotsWhenReusingDB' => 'both',
                'useSnapshotsWhenNotReusingDB' => false,
                'afterMigrationsExpected' => true,
                'afterSeedersExpected' => false,
                'snapshotTypeExpected' => 'both',
            ],

            // reusable database - with migrations and seeders
            [
                'reusableDB' => true,
                'migrations' => true,
                'seeders' => ['DatabaseSeeder'],
                'useSnapshotsWhenReusingDB' => false,
                'useSnapshotsWhenNotReusingDB' => false,
                'afterMigrationsExpected' => false,
                'afterSeedersExpected' => false,
                'snapshotTypeExpected' => null,
            ],
            [
                'reusableDB' => true,
                'migrations' => true,
                'seeders' => ['DatabaseSeeder'],
                'useSnapshotsWhenReusingDB' => 'afterMigrations',
                'useSnapshotsWhenNotReusingDB' => false,
                'afterMigrationsExpected' => true,
                'afterSeedersExpected' => false,
                'snapshotTypeExpected' => 'afterMigrations',
            ],
            [
                'reusableDB' => true,
                'migrations' => true,
                'seeders' => ['DatabaseSeeder'],
                'useSnapshotsWhenReusingDB' => 'afterSeeders',
                'useSnapshotsWhenNotReusingDB' => false,
                'afterMigrationsExpected' => false,
                'afterSeedersExpected' => true,
                'snapshotTypeExpected' => 'afterSeeders',
            ],
            [
                'reusableDB' => true,
                'migrations' => true,
                'seeders' => ['DatabaseSeeder'],
                'useSnapshotsWhenReusingDB' => 'both',
                'useSnapshotsWhenNotReusingDB' => false,
                'afterMigrationsExpected' => true,
                'afterSeedersExpected' => true,
                'snapshotTypeExpected' => 'both',
            ],
        ];

        $return2 = $return;
        foreach ($return as $set) {

            $set['reusableDB'] = false;
            // swap useSnapshotsWhenReusingDB and useSnapshotsWhenNotReusingDB
            $set['useSnapshotsWhenNotReusingDB'] = $set['useSnapshotsWhenReusingDB'];
            $set['useSnapshotsWhenReusingDB'] = false;
            $set['snapshotTypeExpected'] = $set['useSnapshotsWhenNotReusingDB'] ?: null;
            $return2[] = $set;
        }

        return $return2;
    }

    /**
     * Test ConfigDTO->shouldTakeSnapshotAfterMigrations().
     *
     * @test
     * @dataProvider shouldTakeSnapshotsDataProvider
     * @param boolean        $reusableDB                   Can the database be reused?.
     * @param boolean|string $migrations                   The migrations to run.
     * @param string[]       $seeders                      The seeders to run.
     * @param boolean|string $useSnapshotsWhenReusingDB    Use snapshots when reusing the database?.
     * @param boolean|string $useSnapshotsWhenNotReusingDB Use snapshots when not reusing the database?.
     * @param boolean        $afterMigrationsExpected      Whether to take a snapshot after migrations or not.
     * @param boolean        $afterSeedersExpected         Whether to take a snapshot after seeders or not.
     * @param string|null    $snapshotTypeExpected         The type of snapshots to take.
     * @return void
     */
    public function test_should_take_snapshot_after_migrations_and_seeders(
        bool $reusableDB,
        $migrations,
        array $seeders,
        $useSnapshotsWhenReusingDB,
        $useSnapshotsWhenNotReusingDB,
        bool $afterMigrationsExpected,
        bool $afterSeedersExpected,
        string $snapshotTypeExpected = null
    ) {

        $configDTO = $reusableDB ? $this->newConfigReusableDB() : $this->newConfigNotReusableDB();

        $configDTO
            ->migrations($migrations)
            ->seeders($seeders)
            ->snapshots(
                $useSnapshotsWhenReusingDB,
                $useSnapshotsWhenNotReusingDB
            );

        $this->assertSame($afterMigrationsExpected, $configDTO->shouldTakeSnapshotAfterMigrations());
        $this->assertSame($afterSeedersExpected, $configDTO->shouldTakeSnapshotAfterSeeders());
        $this->assertSame($snapshotTypeExpected, $configDTO->snapshotType());
    }





    /**
     * Create a new ConfigDTO where the database COULD be reused.
     *
     * @return ConfigDTO
     */
    private function newConfigReusableDB(): ConfigDTO
    {
        return (new ConfigDTO())
            ->connectionExists(true)
            ->isRemoteBuild(false)
            ->isBrowserTest(false)
            ->dbSupportsSnapshots(true)
            ->dbSupportsReUse(true)
            ->dbSupportsTransactions(true)
            ->dbSupportsJournaling(true)
            ->reuseTransaction(true)
            ->reuseJournal(true);
    }

    /**
     * Create a new ConfigDTO where the database CANNOT be reused.
     *
     * @return ConfigDTO
     */
    private function newConfigNotReusableDB(): ConfigDTO
    {
        return (new ConfigDTO())
            ->connectionExists(true)
            ->isRemoteBuild(false)
            ->isBrowserTest(false)
            ->dbSupportsSnapshots(true)
            ->dbSupportsReUse(true)
            ->dbSupportsTransactions(true)
            ->dbSupportsJournaling(true)
            ->reuseTransaction(false)
            ->reuseJournal(false);
    }
}<|MERGE_RESOLUTION|>--- conflicted
+++ resolved
@@ -1033,11 +1033,7 @@
      * @test
      * @return void
      */
-<<<<<<< HEAD
-    public function test_using_scenario_test_dbs()
-=======
-    public function test_using_scenarios(): void
->>>>>>> 8501b8dc
+    public function test_using_scenarios()
     {
         $this->assertTrue(
             (new ConfigDTO())->scenarios(true)->dbSupportsScenarios(true)->usingScenarios()
